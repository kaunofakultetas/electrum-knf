--- conflicted
+++ resolved
@@ -29,13 +29,6 @@
   pip_cache:
     folder: ~/.cache/pip
     fingerprint_script: echo $ELECTRUM_IMAGE && cat $ELECTRUM_REQUIREMENTS_CI && cat $ELECTRUM_REQUIREMENTS
-<<<<<<< HEAD
-    populate_script: mkdir -p ~/.cache/pip
-  electrum_cache:
-    folder: /tmp/electrum-ltc-build
-    populate_script: mkdir -p /tmp/electrum-ltc-build
-=======
->>>>>>> bab1c6da
   version_script:
     - $ELECTRUM_PYTHON_NAME --version
   tag_script:
@@ -69,13 +62,6 @@
   pip_cache:
     folder: ~/.cache/pip
     fingerprint_script: echo Locale && echo $ELECTRUM_IMAGE && cat $ELECTRUM_REQUIREMENTS_CI
-<<<<<<< HEAD
-    populate_script: mkdir -p ~/.cache/pip
-  electrum_cache:
-    folder: /tmp/electrum-ltc-build
-    populate_script: mkdir -p /tmp/electrum-ltc-build
-=======
->>>>>>> bab1c6da
   install_script:
     - apt-get update
     - apt-get -y install gettext
@@ -102,13 +88,6 @@
   pip_cache:
     folder: ~/.cache/pip
     fingerprint_script: echo Regtest && echo docker_builder && cat $ELECTRUM_REQUIREMENTS
-<<<<<<< HEAD
-    populate_script: mkdir -p ~/.cache/pip
-  electrum_cache:
-    folder: /tmp/electrum-ltc-build
-    populate_script: mkdir -p /tmp/electrum-ltc-build
-=======
->>>>>>> bab1c6da
   bitcoind_cache:
     folder: /tmp/bitcoind
     populate_script: mkdir -p /tmp/bitcoind
@@ -144,13 +123,6 @@
   pip_cache:
     folder: ~/.cache/pip
     fingerprint_script: echo Flake8 && echo $ELECTRUM_IMAGE && cat $ELECTRUM_REQUIREMENTS
-<<<<<<< HEAD
-    populate_script: mkdir -p ~/.cache/pip
-  electrum_cache:
-    folder: /tmp/electrum-ltc-build
-    populate_script: mkdir -p /tmp/electrum-ltc-build
-=======
->>>>>>> bab1c6da
   install_script:
     - pip install flake8
   flake8_script:
