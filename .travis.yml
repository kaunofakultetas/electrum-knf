--- conflicted
+++ resolved
@@ -65,11 +65,7 @@
       install:
         - pip install requests && ./contrib/pull_locale
         - ./contrib/make_packages
-<<<<<<< HEAD
-        - sudo docker build --no-cache -t electrum-android-builder-img electrum_ltc/gui/kivy/tools
-=======
         - sudo docker build --no-cache -t electrum-android-builder-img contrib/android
->>>>>>> b6b8aadd
       script:
         - sudo chown -R 1000:1000 .
         # Output something every minute or Travis kills the job
@@ -113,7 +109,7 @@
         # hack: travis already cloned the repo, but we re-clone now, as we need to have umask set BEFORE cloning
         - umask 0022
         - mkdir fresh_clone && cd fresh_clone
-        - git clone https://github.com/$TRAVIS_REPO_SLUG.git && cd electrum
+        - git clone https://github.com/$TRAVIS_REPO_SLUG.git && cd electrum-ltc
         - if [ "$TRAVIS_PULL_REQUEST" != "false" ]; then git fetch origin pull/$TRAVIS_PULL_REQUEST/merge; fi
         - git checkout $TRAVIS_COMMIT
         - echo "Second git clone ready at $PWD"
@@ -121,7 +117,7 @@
         - sudo docker build --no-cache -t electrum-sdist-builder-img ./contrib/build-linux/sdist/
       script:
         - echo "Building sdist at $PWD"
-        - sudo docker run --name electrum-sdist-builder-cont -v $PWD:/opt/electrum --rm --workdir /opt/electrum/contrib/build-linux/sdist electrum-sdist-builder-img ./build.sh
+        - sudo docker run --name electrum-sdist-builder-cont -v $PWD:/opt/electrum-ltc --rm --workdir /opt/electrum-ltc/contrib/build-linux/sdist electrum-sdist-builder-img ./build.sh
       after_success: true
     - stage: release check
       install:
