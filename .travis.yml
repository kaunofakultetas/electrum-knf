--- conflicted
+++ resolved
@@ -58,15 +58,8 @@
         - sudo apt-get update
         - sudo apt-get -y -o Dpkg::Options::="--force-confnew" install docker-ce
         - docker version
-<<<<<<< HEAD
-      install:
-        - sudo docker build --no-cache -t electrum-ltc-wine-builder-img ./contrib/build-wine/
-      script:
-        - sudo docker run --name electrum-ltc-wine-builder-cont -v $PWD:/opt/wine64/drive_c/electrum-ltc --rm --workdir /opt/wine64/drive_c/electrum-ltc/contrib/build-wine electrum-ltc-wine-builder-img ./build.sh
-=======
       script:
         - ELECBUILD_COMMIT=HEAD ./contrib/build-wine/build.sh
->>>>>>> 086c1397
       after_success: true
     - if: (branch = master) OR (tag IS present)
       name: "Android build"
@@ -103,15 +96,8 @@
       python: false
       services:
         - docker
-<<<<<<< HEAD
-      install:
-        - sudo docker build --no-cache -t electrum-ltc-appimage-builder-img ./contrib/build-linux/appimage/
-      script:
-        - sudo docker run --name electrum-ltc-appimage-builder-cont -v $PWD:/opt/electrum-ltc --rm --workdir /opt/electrum-ltc/contrib/build-linux/appimage electrum-ltc-appimage-builder-img ./build.sh
-=======
       script:
         - ELECBUILD_COMMIT=HEAD ./contrib/build-linux/appimage/build.sh
->>>>>>> 086c1397
       after_success: true
     - if: (branch = master) OR (tag IS present)
       name: "tarball build"
@@ -119,24 +105,8 @@
       python: false
       services:
         - docker
-<<<<<<< HEAD
-      before_install:
-        # hack: travis already cloned the repo, but we re-clone now, as we need to have umask set BEFORE cloning
-        - umask 0022
-        - mkdir fresh_clone && cd fresh_clone
-        - git clone https://github.com/$TRAVIS_REPO_SLUG.git && cd electrum-ltc
-        - if [ "$TRAVIS_PULL_REQUEST" != "false" ]; then git fetch origin pull/$TRAVIS_PULL_REQUEST/merge; fi
-        - git checkout $TRAVIS_COMMIT
-        - echo "Second git clone ready at $PWD"
-      install:
-        - sudo docker build --no-cache -t electrum-sdist-builder-img ./contrib/build-linux/sdist/
-      script:
-        - echo "Building sdist at $PWD"
-        - sudo docker run --name electrum-sdist-builder-cont -v $PWD:/opt/electrum-ltc --rm --workdir /opt/electrum-ltc/contrib/build-linux/sdist electrum-sdist-builder-img ./build.sh
-=======
       script:
         - ELECBUILD_COMMIT=HEAD ./contrib/build-linux/sdist/build.sh
->>>>>>> 086c1397
       after_success: true
     - stage: release check
       install:
