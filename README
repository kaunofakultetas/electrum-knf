--- conflicted
+++ resolved
@@ -16,12 +16,8 @@
 If you install Electrum on your system, you can run it from any
 directory:
 
-<<<<<<< HEAD
+  sudo python setup.py install
   electrum-ltc
-=======
-  sudo python setup.py install
-  electrum
->>>>>>> 86917c2f
 
 
 To start Electrum from your web browser, see
