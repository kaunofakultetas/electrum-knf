# Kivy GUI

The Kivy GUI is used with Electrum on Android devices.
To generate an APK file, follow these instructions.

## Android binary with Docker

✗ _This script does not produce reproducible output (yet!).
   Please help us remedy this._

This assumes an Ubuntu (x86_64) host, but it should not be too hard to adapt to another
similar system. The docker commands should be executed in the project's root
folder.

1. Install Docker

    ```
    $ curl -fsSL https://download.docker.com/linux/ubuntu/gpg | sudo apt-key add -
    $ sudo add-apt-repository "deb [arch=amd64] https://download.docker.com/linux/ubuntu $(lsb_release -cs) stable"
    $ sudo apt-get update
    $ sudo apt-get install -y docker-ce
    ```

2. Build image

    ```
    $ sudo docker build -t electrum-android-builder-img contrib/android
    ```

3. Build locale files

    ```
    $ ./contrib/pull_locale
    ```

4. Prepare pure python dependencies

    ```
    $ ./contrib/make_packages
    ```

5. Build binaries

    ```
    $ mkdir --parents $PWD/.buildozer/.gradle
    $ sudo docker run -it --rm \
        --name electrum-android-builder-cont \
        -v $PWD:/home/user/wspace/electrum \
        -v $PWD/.buildozer/.gradle:/home/user/.gradle \
        -v ~/.keystore:/home/user/.keystore \
        --workdir /home/user/wspace/electrum \
        electrum-android-builder-img \
        ./contrib/android/make_apk
    ```
    This mounts the project dir inside the container,
    and so the modifications will affect it, e.g. `.buildozer` folder
    will be created.

5. The generated binary is in `./bin`.



## FAQ

### I changed something but I don't see any differences on the phone. What did I do wrong?
You probably need to clear the cache: `rm -rf .buildozer/android/platform/build/{build,dists}`


### How do I deploy on connected phone for quick testing?
Assuming `adb` is installed:
```
$ adb -d install -r bin/Electrum-LTC-*-arm64-v8a-debug.apk
$ adb shell monkey -p org.electrum_ltc.electrum_ltc 1
```


### How do I get an interactive shell inside docker?
```
$ sudo docker run -it --rm \
    -v $PWD:/home/user/wspace/electrum \
    -v $PWD/.buildozer/.gradle:/home/user/.gradle \
    --workdir /home/user/wspace/electrum \
    electrum-android-builder-img
```


### How do I get more verbose logs for the build?
See `log_level` in `buildozer.spec`


### How can I see logs at runtime?
This should work OK for most scenarios:
```
adb logcat | grep python
```
Better `grep` but fragile because of `cut`:
```
adb logcat | grep -F "`adb shell ps | grep org.electrum_ltc.electrum_ltc | cut -c14-19`"
```


### Kivy can be run directly on Linux Desktop. How?
Install Kivy.

<<<<<<< HEAD
Build atlas: `(cd electrum_ltc/gui/kivy/; make theming)`
=======
Build atlas: `(cd contrib/android/; make theming)`
>>>>>>> 599797c9

Run electrum with the `-g` switch: `electrum-ltc -g kivy`

### debug vs release build
If you just follow the instructions above, you will build the apk
in debug mode. The most notable difference is that the apk will be
signed using a debug keystore. If you are planning to upload
what you build to e.g. the Play Store, you should create your own
keystore, back it up safely, and run `./contrib/make_apk release`.

See e.g. [kivy wiki](https://github.com/kivy/kivy/wiki/Creating-a-Release-APK)
and [android dev docs](https://developer.android.com/studio/build/building-cmdline#sign_cmdline).

### Access datadir on Android from desktop (e.g. to copy wallet file)
Note that this only works for debug builds! Otherwise the security model
of Android does not let you access the internal storage of an app without root.
(See [this](https://stackoverflow.com/q/9017073))
```
$ adb shell
$ run-as org.electrum_ltc.electrum_ltc ls /data/data/org.electrum_ltc.electrum_ltc/files/data
$ run-as org.electrum_ltc.electrum_ltc cp /data/data/org.electrum_ltc.electrum_ltc/files/data/wallets/my_wallet /sdcard/some_path/my_wallet
```<|MERGE_RESOLUTION|>--- conflicted
+++ resolved
@@ -102,11 +102,7 @@
 ### Kivy can be run directly on Linux Desktop. How?
 Install Kivy.
 
-<<<<<<< HEAD
-Build atlas: `(cd electrum_ltc/gui/kivy/; make theming)`
-=======
 Build atlas: `(cd contrib/android/; make theming)`
->>>>>>> 599797c9
 
 Run electrum with the `-g` switch: `electrum-ltc -g kivy`
 
