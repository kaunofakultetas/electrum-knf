--- conflicted
+++ resolved
@@ -32,13 +32,8 @@
 # maybe do fresh clone
 if [ ! -z "$ELECBUILD_COMMIT" ] ; then
     info "ELECBUILD_COMMIT=$ELECBUILD_COMMIT. doing fresh clone and git checkout."
-<<<<<<< HEAD
     FRESH_CLONE="$CONTRIB_ANDROID/fresh_clone/electrum-ltc" && \
-        sudo rm -rf "$FRESH_CLONE" && \
-=======
-    FRESH_CLONE="$CONTRIB_ANDROID/fresh_clone/electrum" && \
         rm -rf "$FRESH_CLONE" && \
->>>>>>> cc8587ae
         umask 0022 && \
         git clone "$PROJECT_ROOT" "$FRESH_CLONE" && \
         cd "$FRESH_CLONE"
