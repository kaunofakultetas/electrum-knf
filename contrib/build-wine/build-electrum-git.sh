--- conflicted
+++ resolved
@@ -1,14 +1,6 @@
 #!/bin/bash
 
-<<<<<<< HEAD
-# You probably need to update only this link
-ELECTRUM_GIT_URL=https://github.com/pooler/electrum-ltc.git
-ELECTRUM_ICONS_URL=https://github.com/pooler/electrum-ltc-icons.git
-BRANCH=master
 NAME_ROOT=electrum-ltc
-=======
-NAME_ROOT=electrum
->>>>>>> 3e72e7a3
 PYTHON_VERSION=3.5.4
 
 if [ "$#" -gt 0 ]; then
@@ -29,35 +21,19 @@
 
 cd tmp
 
-<<<<<<< HEAD
-if [ -d "electrum-ltc-git" ]; then
-    # GIT repository found, update it
-    echo "Pull"
-    cd electrum-ltc-git
-    git pull
-    git checkout $BRANCH
-    cd ..
-else
-    # GIT repository not found, clone it
-    echo "Clone"
-    git clone -b $BRANCH $ELECTRUM_GIT_URL electrum-ltc-git
-fi
-
-cd electrum-ltc-git
-=======
-for repo in electrum electrum-locale electrum-icons; do
+for repo in electrum-ltc electrum-ltc-locale electrum-ltc-icons; do
     if [ -d $repo ]; then
 	cd $repo
 	git pull
 	git checkout master
 	cd ..
     else
-	URL=https://github.com/spesmilo/$repo.git
+	URL=https://github.com/pooler/$repo.git
 	git clone -b master $URL $repo
     fi
 done
 
-pushd electrum-locale
+pushd electrum-ltc-locale
 for i in ./locale/*; do
     dir=$i/LC_MESSAGES
     mkdir -p $dir
@@ -65,48 +41,21 @@
 done
 popd
 
-pushd electrum
->>>>>>> 3e72e7a3
+pushd electrum-ltc
 VERSION=`git describe --tags`
 echo "Last commit: $VERSION"
 popd
 
-<<<<<<< HEAD
 rm -rf $WINEPREFIX/drive_c/electrum-ltc
-cp -r electrum-ltc-git $WINEPREFIX/drive_c/electrum-ltc
-cp electrum-ltc-git/LICENCE .
-
-# add locale dir
-cp -r ../../../lib/locale $WINEPREFIX/drive_c/electrum-ltc/lib/
-
-# Build Qt resources
-# wine $WINEPREFIX/drive_c/python$PYTHON_VERSION/Scripts/pyrcc5.exe C:/electrum-ltc/icons.qrc -o C:/electrum-ltc/gui/qt/icons_rc.py
-# fetch icons file
-if [ -d "electrum-ltc-icons" ]; then
-    echo "Pull"
-    cd electrum-ltc-icons
-    git pull
-    git checkout master
-    cd ..
-else
-    echo "Clone"
-    git clone -b master $ELECTRUM_ICONS_URL electrum-ltc-icons
-fi
+cp -r electrum-ltc $WINEPREFIX/drive_c/electrum-ltc
+cp electrum-ltc/LICENCE .
+cp -r electrum-ltc-locale/locale $WINEPREFIX/drive_c/electrum-ltc/lib/
 cp electrum-ltc-icons/icons_rc.py $WINEPREFIX/drive_c/electrum-ltc/gui/qt/
-
-pushd $WINEPREFIX/drive_c/electrum-ltc
-=======
-rm -rf $WINEPREFIX/drive_c/electrum
-cp -r electrum $WINEPREFIX/drive_c/electrum
-cp electrum/LICENCE .
-cp -r electrum-locale/locale $WINEPREFIX/drive_c/electrum/lib/
-cp electrum-icons/icons_rc.py $WINEPREFIX/drive_c/electrum/gui/qt/
 
 # Install frozen dependencies
 $PYTHON -m pip install -r ../../requirements.txt
 
-pushd $WINEPREFIX/drive_c/electrum
->>>>>>> 3e72e7a3
+pushd $WINEPREFIX/drive_c/electrum-ltc
 $PYTHON setup.py install
 popd
 
