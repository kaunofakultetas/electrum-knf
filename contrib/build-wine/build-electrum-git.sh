#!/bin/bash

NAME_ROOT=electrum-ltc

export PYTHONDONTWRITEBYTECODE=1  # don't create __pycache__/ folders with .pyc files


# Let's begin!
set -e

. "$CONTRIB"/build_tools_util.sh

pushd $WINEPREFIX/drive_c/electrum-ltc

VERSION=`git describe --tags --dirty --always`
info "Last commit: $VERSION"

# Load electrum-locale for this release
git submodule update --init

<<<<<<< HEAD
pushd ./contrib/deterministic-build/electrum-ltc-locale
if ! which msgfmt > /dev/null 2>&1; then
    fail "Please install gettext"
fi
# we want the binary to have only compiled (.mo) locale files; not source (.po) files
rm -rf "$WINEPREFIX/drive_c/electrum-ltc/electrum_ltc/locale/"
for i in ./locale/*; do
    dir="$WINEPREFIX/drive_c/electrum-ltc/electrum_ltc/$i/LC_MESSAGES"
    mkdir -p $dir
    msgfmt --output-file="$dir/electrum.mo" "$i/electrum.po" || true
done
popd
=======
LOCALE="$WINEPREFIX/drive_c/electrum/electrum/locale/"
# we want the binary to have only compiled (.mo) locale files; not source (.po) files
rm -rf "$LOCALE"
"$CONTRIB/build_locale.sh" "$CONTRIB/deterministic-build/electrum-locale/locale/" "$LOCALE"
>>>>>>> 019d2133

find -exec touch -h -d '2000-11-11T11:11:11+00:00' {} +
popd


# opt out of compiling C extensions
export AIOHTTP_NO_EXTENSIONS=1
export YARL_NO_EXTENSIONS=1
export MULTIDICT_NO_EXTENSIONS=1
export FROZENLIST_NO_EXTENSIONS=1

info "Installing requirements..."
$WINE_PYTHON -m pip install --no-build-isolation --no-dependencies --no-binary :all: --no-warn-script-location \
    --cache-dir "$WINE_PIP_CACHE_DIR" -r "$CONTRIB"/deterministic-build/requirements.txt
info "Installing dependencies specific to binaries..."
# TODO use "--no-binary :all:" (but we don't have a C compiler...)
$WINE_PYTHON -m pip install --no-build-isolation --no-dependencies --no-warn-script-location \
    --cache-dir "$WINE_PIP_CACHE_DIR" -r "$CONTRIB"/deterministic-build/requirements-binaries.txt
info "Installing hardware wallet requirements..."
# TODO use "--no-binary :all:" (but we don't have a C compiler...)
$WINE_PYTHON -m pip install --no-build-isolation --no-dependencies --no-warn-script-location \
    --cache-dir "$WINE_PIP_CACHE_DIR" -r "$CONTRIB"/deterministic-build/requirements-hw.txt

pushd $WINEPREFIX/drive_c/electrum-ltc
# see https://github.com/pypa/pip/issues/2195 -- pip makes a copy of the entire directory
info "Pip installing Electrum. This might take a long time if the project folder is large."
$WINE_PYTHON -m pip install --no-build-isolation --no-dependencies --no-warn-script-location .
popd


rm -rf dist/

# build standalone and portable versions
info "Running pyinstaller..."
wine "$WINE_PYHOME/scripts/pyinstaller.exe" --noconfirm --ascii --clean --name $NAME_ROOT-$VERSION -w deterministic.spec

# set timestamps in dist, in order to make the installer reproducible
pushd dist
find -exec touch -h -d '2000-11-11T11:11:11+00:00' {} +
popd

info "building NSIS installer"
# $VERSION could be passed to the electrum.nsi script, but this would require some rewriting in the script itself.
wine "$WINEPREFIX/drive_c/Program Files (x86)/NSIS/makensis.exe" /DPRODUCT_VERSION=$VERSION electrum.nsi

cd dist
mv electrum-ltc-setup.exe $NAME_ROOT-$VERSION-setup.exe
cd ..

info "Padding binaries to 8-byte boundaries, and fixing COFF image checksum in PE header"
# note: 8-byte boundary padding is what osslsigncode uses:
#       https://github.com/mtrojnar/osslsigncode/blob/6c8ec4427a0f27c145973450def818e35d4436f6/osslsigncode.c#L3047
(
    cd dist
    for binary_file in ./*.exe; do
        info ">> fixing $binary_file..."
        # code based on https://github.com/erocarrera/pefile/blob/bbf28920a71248ed5c656c81e119779c131d9bd4/pefile.py#L5877
        python3 <<EOF
pe_file = "$binary_file"
with open(pe_file, "rb") as f:
    binary = bytearray(f.read())
pe_offset = int.from_bytes(binary[0x3c:0x3c+4], byteorder="little")
checksum_offset = pe_offset + 88
checksum = 0

# Pad data to 8-byte boundary.
remainder = len(binary) % 8
binary += bytes(8 - remainder)

for i in range(len(binary) // 4):
    if i == checksum_offset // 4:  # Skip the checksum field
        continue
    dword = int.from_bytes(binary[i*4:i*4+4], byteorder="little")
    checksum = (checksum & 0xffffffff) + dword + (checksum >> 32)
    if checksum > 2 ** 32:
        checksum = (checksum & 0xffffffff) + (checksum >> 32)

checksum = (checksum & 0xffff) + (checksum >> 16)
checksum = (checksum) + (checksum >> 16)
checksum = checksum & 0xffff
checksum += len(binary)

# Set the checksum
binary[checksum_offset : checksum_offset + 4] = int.to_bytes(checksum, byteorder="little", length=4)

with open(pe_file, "wb") as f:
    f.write(binary)
EOF
    done
)

sha256sum dist/electrum*.exe<|MERGE_RESOLUTION|>--- conflicted
+++ resolved
@@ -18,25 +18,10 @@
 # Load electrum-locale for this release
 git submodule update --init
 
-<<<<<<< HEAD
-pushd ./contrib/deterministic-build/electrum-ltc-locale
-if ! which msgfmt > /dev/null 2>&1; then
-    fail "Please install gettext"
-fi
-# we want the binary to have only compiled (.mo) locale files; not source (.po) files
-rm -rf "$WINEPREFIX/drive_c/electrum-ltc/electrum_ltc/locale/"
-for i in ./locale/*; do
-    dir="$WINEPREFIX/drive_c/electrum-ltc/electrum_ltc/$i/LC_MESSAGES"
-    mkdir -p $dir
-    msgfmt --output-file="$dir/electrum.mo" "$i/electrum.po" || true
-done
-popd
-=======
-LOCALE="$WINEPREFIX/drive_c/electrum/electrum/locale/"
+LOCALE="$WINEPREFIX/drive_c/electrum-ltc/electrum_ltc/locale/"
 # we want the binary to have only compiled (.mo) locale files; not source (.po) files
 rm -rf "$LOCALE"
-"$CONTRIB/build_locale.sh" "$CONTRIB/deterministic-build/electrum-locale/locale/" "$LOCALE"
->>>>>>> 019d2133
+"$CONTRIB/build_locale.sh" "$CONTRIB/deterministic-build/electrum-ltc-locale/locale/" "$LOCALE"
 
 find -exec touch -h -d '2000-11-11T11:11:11+00:00' {} +
 popd
