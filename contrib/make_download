--- conflicted
+++ resolved
@@ -38,26 +38,15 @@
 # note: all dist files need to be listed here that we expect sigs for,
 #       even if they are not linked to from the website
 files = {
-<<<<<<< HEAD
-    'tgz': "Electrum-LTC-%s.tar.gz" % version,
-    'appimage': "electrum-ltc-%s-x86_64.AppImage" % version,
-    'mac': "electrum-ltc-%s.dmg" % version_mac,
-    'win': "electrum-ltc-%s.exe" % version_win,
-    'win_setup': "electrum-ltc-%s-setup.exe" % version_win,
-    'win_portable': "electrum-ltc-%s-portable.exe" % version_win,
-    'apk_arm64': "Electrum-LTC-%s-arm64-v8a-release.apk" % APK_VERSION,
-    'apk_armeabi': "Electrum-LTC-%s-armeabi-v7a-release.apk" % APK_VERSION,
-=======
-    "tgz": f"Electrum-{version}.tar.gz",
-    "tgz_srconly": f"Electrum-sourceonly-{version}.tar.gz",
-    "appimage": f"electrum-{version}-x86_64.AppImage",
-    "mac": f"electrum-{version_mac}.dmg",
-    "win": f"electrum-{version_win}.exe",
-    "win_setup": f"electrum-{version_win}-setup.exe",
-    "win_portable": f"electrum-{version_win}-portable.exe",
-    "apk_arm64": f"Electrum-{APK_VERSION}-arm64-v8a-release.apk",
-    "apk_armeabi": f"Electrum-{APK_VERSION}-armeabi-v7a-release.apk",
->>>>>>> 83cc2d4b
+    "tgz": f"Electrum-LTC-{version}.tar.gz",
+    "tgz_srconly": f"Electrum-LTC-sourceonly-{version}.tar.gz",
+    "appimage": f"electrum-ltc-{version}-x86_64.AppImage",
+    "mac": f"electrum-ltc-{version_mac}.dmg",
+    "win": f"electrum-ltc-{version_win}.exe",
+    "win_setup": f"electrum-ltc-{version_win}-setup.exe",
+    "win_portable": f"electrum-ltc-{version_win}-portable.exe",
+    "apk_arm64": f"Electrum-LTC-{APK_VERSION}-arm64-v8a-release.apk",
+    "apk_armeabi": f"Electrum-LTC-{APK_VERSION}-armeabi-v7a-release.apk",
 }
 
 # default signers
