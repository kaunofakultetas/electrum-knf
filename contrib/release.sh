--- conflicted
+++ resolved
@@ -1,28 +1,16 @@
-<<<<<<< HEAD
-#
-# Note: update locale before:
-# 1. cd /opt/electrum-ltc-locale && ./update && push
-# 2. cd to the submodule dir, and git pull
-# 3. cd .. && git push
-#!/bin/bash
-
-ELECTRUM_DIR=/opt/electrum-ltc
-WWW_DIR=/opt/electrum-ltc-web
-=======
 #!/bin/bash
 
 # Note: steps before doing a new release:
 #
 # - update locale:
-#     1. cd /opt/electrum-locale && ./update && push
+#     1. cd /opt/electrum-ltc-locale && ./update && push
 #     2. cd to the submodule dir, and git pull
 #     3. cd .. && git push
 # - update RELEASE-NOTES and version.py
 # - git tag
 
-ELECTRUM_DIR=/opt/electrum
-WWW_DIR=/opt/electrum-web
->>>>>>> 086c1397
+ELECTRUM_DIR=/opt/electrum-ltc
+WWW_DIR=/opt/electrum-ltc-web
 
 
 cd $ELECTRUM_DIR
@@ -54,29 +42,7 @@
 if test -f dist/$target; then
     echo "file exists: $target"
 else
-<<<<<<< HEAD
-   pushd .
-   sudo docker build -t electrum-ltc-sdist-builder-img contrib/build-linux/sdist
-   FRESH_CLONE=contrib/build-linux/sdist/fresh_clone && \
-       sudo rm -rf $FRESH_CLONE && \
-       umask 0022 && \
-       mkdir -p $FRESH_CLONE && \
-       cd $FRESH_CLONE  && \
-       git clone https://github.com/pooler/electrum-ltc.git &&\
-       cd electrum-ltc
-   git checkout "${COMMIT}^{commit}"
-   sudo docker run -it \
-	--name electrum-ltc-sdist-builder-cont \
-	-v $PWD:/opt/electrum-ltc \
-	--rm \
-	--workdir /opt/electrum-ltc/contrib/build-linux/sdist \
-	electrum-ltc-sdist-builder-img \
-	./build.sh
-   popd
-   cp /opt/electrum-ltc/contrib/build-linux/sdist/fresh_clone/electrum-ltc/dist/$target dist/
-=======
    ./contrib/build-linux/sdist/build.sh
->>>>>>> 086c1397
 fi
 
 # appimage
@@ -89,18 +55,7 @@
 if test -f dist/$target; then
     echo "file exists: $target"
 else
-<<<<<<< HEAD
-    sudo docker build -t electrum-ltc-appimage-builder-img contrib/build-linux/appimage
-    sudo docker run -it \
-         --name electrum-ltc-appimage-builder-cont \
-	 -v $PWD:/opt/electrum-ltc \
-         --rm \
-	 --workdir /opt/electrum-ltc/contrib/build-linux/appimage \
-         electrum-ltc-appimage-builder-img \
-	 ./build.sh
-=======
     ./contrib/build-linux/appimage/build.sh
->>>>>>> 086c1397
 fi
 
 
@@ -110,25 +65,7 @@
     echo "file exists: $target"
 else
     pushd .
-<<<<<<< HEAD
-    FRESH_CLONE=contrib/build-wine/fresh_clone && \
-        sudo rm -rf $FRESH_CLONE && \
-        mkdir -p $FRESH_CLONE && \
-        cd $FRESH_CLONE  && \
-        git clone https://github.com/pooler/electrum-ltc.git && \
-        cd electrum-ltc
-    git checkout "${COMMIT}^{commit}"
-    sudo docker run -it \
-        --name electrum-ltc-wine-builder-cont \
-        -v $PWD:/opt/wine64/drive_c/electrum-ltc \
-        --rm \
-        --workdir /opt/wine64/drive_c/electrum-ltc/contrib/build-wine \
-        electrum-ltc-wine-builder-img \
-        ./build.sh
-    # do this in the fresh clone directory!
-=======
     ./contrib/build-wine/build.sh
->>>>>>> 086c1397
     cd contrib/build-wine/
     ./sign.sh
     cp ./signed/*.exe /opt/electrum-ltc/dist/
@@ -142,51 +79,17 @@
 if test -f dist/$target1; then
     echo "file exists: $target1"
 else
-<<<<<<< HEAD
-    ./contrib/android/build_docker_image.sh
-    FRESH_CLONE=contrib/android/fresh_clone && \
-        sudo rm -rf $FRESH_CLONE && \
-        umask 0022 && \
-        mkdir -p $FRESH_CLONE && \
-        cd $FRESH_CLONE  && \
-        git clone https://github.com/pooler/electrum-ltc.git && \
-        cd electrum-ltc
-    git checkout "${COMMIT}^{commit}"
-    mkdir --parents $PWD/.buildozer/.gradle
-    sudo docker run -it --rm \
-         --name electrum-android-builder-cont \
-         -v $PWD:/home/user/wspace/electrum \
-         -v $PWD/.buildozer/.gradle:/home/user/.gradle \
-         -v ~/.keystore:/home/user/.keystore \
-         --workdir /home/user/wspace/electrum \
-         electrum-android-builder-img \
-         ./contrib/android/make_apk release
-
-    cp contrib/android/fresh_clone/electrum-ltc/bin/$target1 dist/
-    cp contrib/android/fresh_clone/electrum-ltc/bin/$target2 dist/
-
-=======
     ./contrib/android/build.sh release
->>>>>>> 086c1397
 fi
 
 
 # wait for dmg before signing
-<<<<<<< HEAD
 if test -f dist/electrum-ltc-$VERSION.dmg; then
     if test -f dist/electrum-ltc-$VERSION.dmg.asc; then
-	echo "packages are already signed"
-    else
-	echo "signing packages"
-	./contrib/sign_packages pooler
-=======
-if test -f dist/electrum-$VERSION.dmg; then
-    if test -f dist/electrum-$VERSION.dmg.asc; then
         echo "packages are already signed"
     else
         echo "signing packages"
-        ./contrib/sign_packages ThomasV
->>>>>>> 086c1397
+        ./contrib/sign_packages pooler
     fi
 else
     echo "dmg is missing, aborting"
@@ -196,11 +99,7 @@
 echo "build complete"
 sha256sum dist/*.tar.gz
 sha256sum dist/*.AppImage
-<<<<<<< HEAD
-sha256sum contrib/build-wine/fresh_clone/electrum-ltc/contrib/build-wine/dist/*.exe
-=======
 sha256sum contrib/build-wine/dist/*.exe
->>>>>>> 086c1397
 
 echo -n "proceed (y/n)? "
 read answer
