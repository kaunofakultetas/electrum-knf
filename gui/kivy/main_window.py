import re
import os
import sys
import time
import datetime
import traceback
from decimal import Decimal
import threading

import electrum_ltc as electrum
from electrum_ltc.bitcoin import TYPE_ADDRESS
from electrum_ltc import WalletStorage, Wallet
from electrum_ltc_gui.kivy.i18n import _
from electrum_ltc.paymentrequest import InvoiceStore
from electrum_ltc.util import profiler, InvalidPassword
from electrum_ltc.plugins import run_hook
from electrum_ltc.util import format_satoshis, format_satoshis_plain
from electrum_ltc.paymentrequest import PR_UNPAID, PR_PAID, PR_UNKNOWN, PR_EXPIRED

from kivy.app import App
from kivy.core.window import Window
from kivy.logger import Logger
from kivy.utils import platform
from kivy.properties import (OptionProperty, AliasProperty, ObjectProperty,
                             StringProperty, ListProperty, BooleanProperty, NumericProperty)
from kivy.cache import Cache
from kivy.clock import Clock
from kivy.factory import Factory
from kivy.metrics import inch
from kivy.lang import Builder

# lazy imports for factory so that widgets can be used in kv
Factory.register('InstallWizard',
                 module='electrum_ltc_gui.kivy.uix.dialogs.installwizard')
Factory.register('InfoBubble', module='electrum_ltc_gui.kivy.uix.dialogs')
Factory.register('OutputList', module='electrum_ltc_gui.kivy.uix.dialogs')
Factory.register('OutputItem', module='electrum_ltc_gui.kivy.uix.dialogs')


#from kivy.core.window import Window
#Window.softinput_mode = 'below_target'


# delayed imports: for startup speed on android
notification = app = ref = None
util = False


# register widget cache for keeping memory down timeout to forever to cache
# the data
Cache.register('electrum_ltc_widgets', timeout=0)

from kivy.uix.screenmanager import Screen
from kivy.uix.tabbedpanel import TabbedPanel
from kivy.uix.label import Label
from kivy.core.clipboard import Clipboard

Factory.register('TabbedCarousel', module='electrum_ltc_gui.kivy.uix.screens')

# Register fonts without this you won't be able to use bold/italic...
# inside markup.
from kivy.core.text import Label
Label.register('Roboto',
               'gui/kivy/data/fonts/Roboto.ttf',
               'gui/kivy/data/fonts/Roboto.ttf',
               'gui/kivy/data/fonts/Roboto-Bold.ttf',
               'gui/kivy/data/fonts/Roboto-Bold.ttf')


from electrum_ltc.util import base_units


class ElectrumWindow(App):

    electrum_config = ObjectProperty(None)
    language = StringProperty('en')

    # properties might be updated by the network
    num_blocks = NumericProperty(0)
    num_nodes = NumericProperty(0)
    server_host = StringProperty('')
    server_port = StringProperty('')
    num_chains = NumericProperty(0)
    blockchain_name = StringProperty('')
    blockchain_checkpoint = NumericProperty(0)

    auto_connect = BooleanProperty(False)
    def on_auto_connect(self, instance, x):
        host, port, protocol, proxy, auto_connect = self.network.get_parameters()
        self.network.set_parameters(host, port, protocol, proxy, self.auto_connect)
    def toggle_auto_connect(self, x):
        self.auto_connect = not self.auto_connect

    def choose_server_dialog(self, popup):
        from uix.dialogs.choice_dialog import ChoiceDialog
        protocol = 's'
        def cb2(host):
            from electrum_ltc.network import DEFAULT_PORTS
            pp = servers.get(host, DEFAULT_PORTS)
            port = pp.get(protocol, '')
            popup.ids.host.text = host
            popup.ids.port.text = port
        servers = self.network.get_servers()
        ChoiceDialog(_('Choose a server'), sorted(servers), popup.ids.host.text, cb2).open()

    def choose_blockchain_dialog(self, dt):
        from uix.dialogs.choice_dialog import ChoiceDialog
        chains = self.network.get_blockchains()
        def cb(name):
            for index, b in self.network.blockchains.items():
                if name == self.network.get_blockchain_name(b):
                    self.network.follow_chain(index)
                    #self.block
        names = [self.network.blockchains[b].get_name() for b in chains]
        if len(names) >1:
            ChoiceDialog(_('Choose your chain'), names, '', cb).open()

    use_rbf = BooleanProperty(False)
    def on_use_rbf(self, instance, x):
        self.electrum_config.set_key('use_rbf', self.use_rbf, True)

    use_change = BooleanProperty(False)
    def on_use_change(self, instance, x):
        self.electrum_config.set_key('use_change', self.use_change, True)

    use_unconfirmed = BooleanProperty(False)
    def on_use_unconfirmed(self, instance, x):
        self.electrum_config.set_key('confirmed_only', not self.use_unconfirmed, True)

    def set_URI(self, uri):
        self.switch_to('send')
        self.send_screen.set_URI(uri)

    def on_new_intent(self, intent):
        if intent.getScheme() != 'litecoin':
            return
        uri = intent.getDataString()
        self.set_URI(uri)

    def on_language(self, instance, language):
        Logger.info('language: {}'.format(language))
        _.switch_lang(language)

    def update_history(self, *dt):
        if self.history_screen:
            self.history_screen.update()

    def on_quotes(self, d):
        Logger.info("on_quotes")
        self._trigger_update_history()

    def on_history(self, d):
        Logger.info("on_history")
        self._trigger_update_history()

    def _get_bu(self):
        return self.electrum_config.get('base_unit', 'LTC')

    def _set_bu(self, value):
        assert value in base_units.keys()
        self.electrum_config.set_key('base_unit', value, True)
        self._trigger_update_status()
        self._trigger_update_history()

    base_unit = AliasProperty(_get_bu, _set_bu)
    status = StringProperty('')
    fiat_unit = StringProperty('')

    def on_fiat_unit(self, a, b):
        self._trigger_update_history()

    def decimal_point(self):
        return base_units[self.base_unit]

    def btc_to_fiat(self, amount_str):
        if not amount_str:
            return ''
        rate = self.fx.exchange_rate()
        if not rate:
            return ''
        fiat_amount = self.get_amount(amount_str + ' ' + self.base_unit) * rate / pow(10, 8)
        return "{:.2f}".format(fiat_amount).rstrip('0').rstrip('.')

    def fiat_to_btc(self, fiat_amount):
        if not fiat_amount:
            return ''
        rate = self.fx.exchange_rate()
        if not rate:
            return ''
        satoshis = int(pow(10,8) * Decimal(fiat_amount) / Decimal(rate))
        return format_satoshis_plain(satoshis, self.decimal_point())

    def get_amount(self, amount_str):
        a, u = amount_str.split()
        assert u == self.base_unit
        try:
            x = Decimal(a)
        except:
            return None
        p = pow(10, self.decimal_point())
        return int(p * x)


    _orientation = OptionProperty('landscape',
                                 options=('landscape', 'portrait'))

    def _get_orientation(self):
        return self._orientation

    orientation = AliasProperty(_get_orientation,
                                None,
                                bind=('_orientation',))
    '''Tries to ascertain the kind of device the app is running on.
    Cane be one of `tablet` or `phone`.

    :data:`orientation` is a read only `AliasProperty` Defaults to 'landscape'
    '''

    _ui_mode = OptionProperty('phone', options=('tablet', 'phone'))

    def _get_ui_mode(self):
        return self._ui_mode

    ui_mode = AliasProperty(_get_ui_mode,
                            None,
                            bind=('_ui_mode',))
    '''Defines tries to ascertain the kind of device the app is running on.
    Cane be one of `tablet` or `phone`.

    :data:`ui_mode` is a read only `AliasProperty` Defaults to 'phone'
    '''

    def __init__(self, **kwargs):
        # initialize variables
        self._clipboard = Clipboard
        self.info_bubble = None
        self.nfcscanner = None
        self.tabs = None
        self.is_exit = False
        self.wallet = None

        super(ElectrumWindow, self).__init__(**kwargs)

        title = _('Electrum-LTC App')
        self.electrum_config = config = kwargs.get('config', None)
        self.language = config.get('language', 'en')

        self.network = network = kwargs.get('network', None)
        if self.network:
            self.num_blocks = self.network.get_local_height()
            self.num_nodes = len(self.network.get_interfaces())
            host, port, protocol, proxy_config, auto_connect = self.network.get_parameters()
            self.server_host = host
            self.server_port = port
            self.auto_connect = auto_connect
            self.proxy_config = proxy_config if proxy_config else {}

        self.plugins = kwargs.get('plugins', [])
        self.gui_object = kwargs.get('gui_object', None)
        self.daemon = self.gui_object.daemon
        self.fx = self.daemon.fx

        self.use_rbf = config.get('use_rbf', False)
        self.use_change = config.get('use_change', True)
        self.use_unconfirmed = not config.get('confirmed_only', True)

        # create triggers so as to minimize updation a max of 2 times a sec
        self._trigger_update_wallet = Clock.create_trigger(self.update_wallet, .5)
        self._trigger_update_status = Clock.create_trigger(self.update_status, .5)
        self._trigger_update_history = Clock.create_trigger(self.update_history, .5)
        self._trigger_update_interfaces = Clock.create_trigger(self.update_interfaces, .5)
        # cached dialogs
        self._settings_dialog = None
        self._password_dialog = None

    def wallet_name(self):
        return os.path.basename(self.wallet.storage.path) if self.wallet else ' '

    def on_pr(self, pr):
        if pr.verify(self.wallet.contacts):
            key = self.wallet.invoices.add(pr)
            if self.invoices_screen:
                self.invoices_screen.update()
            status = self.wallet.invoices.get_status(key)
            if status == PR_PAID:
                self.show_error("invoice already paid")
                self.send_screen.do_clear()
            else:
                if pr.has_expired():
                    self.show_error(_('Payment request has expired'))
                else:
                    self.switch_to('send')
                    self.send_screen.set_request(pr)
        else:
            self.show_error("invoice error:" + pr.error)
            self.send_screen.do_clear()

    def on_qr(self, data):
        from electrum_ltc.bitcoin import base_decode, is_address
        data = data.strip()
        if is_address(data):
            self.set_URI(data)
            return
        if data.startswith('litecoin:'):
            self.set_URI(data)
            return
        # try to decode transaction
        from electrum_ltc.transaction import Transaction
        try:
            text = base_decode(data, None, base=43).encode('hex')
            tx = Transaction(text)
            tx.deserialize()
        except:
            tx = None
        if tx:
            self.tx_dialog(tx)
            return
        # show error
        self.show_error("Unable to decode QR data")

    def update_tab(self, name):
        s = getattr(self, name + '_screen', None)
        if s:
            s.update()

    @profiler
    def update_tabs(self):
        for tab in ['invoices', 'send', 'history', 'receive', 'requests']:
            self.update_tab(tab)

    def switch_to(self, name):
        s = getattr(self, name + '_screen', None)
        if self.send_screen is None:
            s = self.tabs.ids[name + '_screen']
            s.load_screen()
        panel = self.tabs.ids.panel
        tab = self.tabs.ids[name + '_tab']
        panel.switch_to(tab)

    def show_request(self, addr):
        self.switch_to('receive')
        self.receive_screen.screen.address = addr

    def show_pr_details(self, req, status, is_invoice):
        from electrum_ltc.util import format_time
        requestor = req.get('requestor')
        exp = req.get('exp')
        memo = req.get('memo')
        amount = req.get('amount')
        popup = Builder.load_file('gui/kivy/uix/ui_screens/invoice.kv')
        popup.is_invoice = is_invoice
        popup.amount = amount
        popup.requestor = requestor if is_invoice else req.get('address')
        popup.exp = format_time(exp) if exp else ''
        popup.description = memo if memo else ''
        popup.signature = req.get('signature', '')
        popup.status = status
        txid = req.get('txid')
        popup.tx_hash = txid or ''
        popup.on_open = lambda: popup.ids.output_list.update(req.get('outputs', []))
        popup.open()

    def qr_dialog(self, title, data, show_text=False):
        from uix.dialogs.qr_dialog import QRDialog
        popup = QRDialog(title, data, show_text)
        popup.open()

    def scan_qr(self, on_complete):
        if platform != 'android':
            return
        from jnius import autoclass
        from android import activity
        PythonActivity = autoclass('org.kivy.android.PythonActivity')
        Intent = autoclass('android.content.Intent')
        intent = Intent("com.google.zxing.client.android.SCAN")
        intent.putExtra("SCAN_MODE", "QR_CODE_MODE")
        def on_qr_result(requestCode, resultCode, intent):
            if requestCode == 0:
                if resultCode == -1: # RESULT_OK:
                    contents = intent.getStringExtra("SCAN_RESULT")
                    if intent.getStringExtra("SCAN_RESULT_FORMAT") == 'QR_CODE':
                        on_complete(contents)
                    else:
                        self.show_error("wrong format " + intent.getStringExtra("SCAN_RESULT_FORMAT"))
        activity.bind(on_activity_result=on_qr_result)
        try:
            PythonActivity.mActivity.startActivityForResult(intent, 0)
        except:
            self.show_error(_('Could not start Barcode Scanner.') + ' ' + _('Please install the Barcode Scanner app from ZXing'))

    def scan_qr_zxing(self, on_complete):
        # uses zxing embedded lib
        if platform != 'android':
            return
        from jnius import autoclass
        from android import activity
        PythonActivity = autoclass('org.kivy.android.PythonActivity')
        IntentIntegrator = autoclass('com.google.zxing.integration.android.IntentIntegrator')
        integrator = IntentIntegrator(PythonActivity.mActivity)
        def on_qr_result(requestCode, resultCode, intent):
            if requestCode == 0:
                if resultCode == -1: # RESULT_OK:
                    contents = intent.getStringExtra("SCAN_RESULT")
                    if intent.getStringExtra("SCAN_RESULT_FORMAT") == 'QR_CODE':
                        on_complete(contents)
                    else:
                        self.show_error("wrong format " + intent.getStringExtra("SCAN_RESULT_FORMAT"))
        activity.bind(on_activity_result=on_qr_result)
        integrator.initiateScan()

    def do_share(self, data, title):
        if platform != 'android':
            return
        from jnius import autoclass, cast
        JS = autoclass('java.lang.String')
        Intent = autoclass('android.content.Intent')
        sendIntent = Intent()
        sendIntent.setAction(Intent.ACTION_SEND)
        sendIntent.setType("text/plain")
        sendIntent.putExtra(Intent.EXTRA_TEXT, JS(data))
        PythonActivity = autoclass('org.kivy.android.PythonActivity')
        currentActivity = cast('android.app.Activity', PythonActivity.mActivity)
        it = Intent.createChooser(sendIntent, cast('java.lang.CharSequence', JS(title)))
        currentActivity.startActivity(it)

    def build(self):
        return Builder.load_file('gui/kivy/main.kv')

    def _pause(self):
        if platform == 'android':
            # move activity to back
            from jnius import autoclass
            python_act = autoclass('org.kivy.android.PythonActivity')
            mActivity = python_act.mActivity
            mActivity.moveTaskToBack(True)

    def on_start(self):
        ''' This is the start point of the kivy ui
        '''
        import time
        Logger.info('Time to on_start: {} <<<<<<<<'.format(time.clock()))
        win = Window
        win.bind(size=self.on_size, on_keyboard=self.on_keyboard)
        win.bind(on_key_down=self.on_key_down)
        #win.softinput_mode = 'below_target'
        self.on_size(win, win.size)
        self.init_ui()
        self.load_wallet_by_name(self.electrum_config.get_wallet_path())
        # init plugins
        run_hook('init_kivy', self)
        # fiat currency
        self.fiat_unit = self.fx.ccy if self.fx.is_enabled() else ''
        # default tab
        self.switch_to('history')
        # bind intent for bitcoin: URI scheme
        if platform == 'android':
            from android import activity
            from jnius import autoclass
            PythonActivity = autoclass('org.kivy.android.PythonActivity')
            mactivity = PythonActivity.mActivity
            self.on_new_intent(mactivity.getIntent())
            activity.bind(on_new_intent=self.on_new_intent)
        # connect callbacks
        if self.network:
            interests = ['updated', 'status', 'new_transaction', 'verified', 'interfaces']
            self.network.register_callback(self.on_network_event, interests)
            self.network.register_callback(self.on_quotes, ['on_quotes'])
            self.network.register_callback(self.on_history, ['on_history'])
        # URI passed in config
        uri = self.electrum_config.get('url')
        if uri:
            self.set_URI(uri)


    def get_wallet_path(self):
        if self.wallet:
            return self.wallet.storage.path
        else:
            return ''

    def on_wizard_complete(self, instance, wallet):
        if wallet:
            wallet.start_threads(self.daemon.network)
            self.daemon.add_wallet(wallet)
            self.load_wallet(wallet)
        self.on_resume()

    def load_wallet_by_name(self, path):
        if not path:
            return
        wallet = self.daemon.load_wallet(path, None)
        if wallet:
            if wallet != self.wallet:
                self.stop_wallet()
                self.load_wallet(wallet)
                self.on_resume()
        else:
            Logger.debug('Electrum: Wallet not found. Launching install wizard')
            storage = WalletStorage(path)
            wizard = Factory.InstallWizard(self.electrum_config, storage)
            wizard.bind(on_wizard_complete=self.on_wizard_complete)
            action = wizard.storage.get_action()
            wizard.run(action)

    def on_stop(self):
        self.stop_wallet()

    def stop_wallet(self):
        if self.wallet:
            self.daemon.stop_wallet(self.wallet.storage.path)
            self.wallet = None

    def on_key_down(self, instance, key, keycode, codepoint, modifiers):
        if 'ctrl' in modifiers:
            # q=24 w=25
            if keycode in (24, 25):
                self.stop()
            elif keycode == 27:
                # r=27
                # force update wallet
                self.update_wallet()
            elif keycode == 112:
                # pageup
                #TODO move to next tab
                pass
            elif keycode == 117:
                # pagedown
                #TODO move to prev tab
                pass
        #TODO: alt+tab_number to activate the particular tab

    def on_keyboard(self, instance, key, keycode, codepoint, modifiers):
        if key == 27 and self.is_exit is False:
            self.is_exit = True
            self.show_info(_('Press again to exit'))
            return True
        # override settings button
        if key in (319, 282): #f1/settings button on android
            #self.gui.main_gui.toggle_settings(self)
            return True

    def settings_dialog(self):
        if self._settings_dialog is None:
            from uix.dialogs.settings import SettingsDialog
            self._settings_dialog = SettingsDialog(self)
        self._settings_dialog.update()
        self._settings_dialog.open()

    def popup_dialog(self, name):
        if name == 'settings':
            self.settings_dialog()
        elif name == 'wallets':
            from uix.dialogs.wallets import WalletDialog
            d = WalletDialog()
            d.open()
        else:
            popup = Builder.load_file('gui/kivy/uix/ui_screens/'+name+'.kv')
            popup.open()

    @profiler
    def init_ui(self):
        ''' Initialize The Ux part of electrum. This function performs the basic
        tasks of setting up the ui.
        '''
        from weakref import ref

        self.funds_error = False
        # setup UX
        self.screens = {}

        #setup lazy imports for mainscreen
        Factory.register('AnimatedPopup',
                         module='electrum_ltc_gui.kivy.uix.dialogs')
        Factory.register('QRCodeWidget',
                         module='electrum_ltc_gui.kivy.uix.qrcodewidget')

        # preload widgets. Remove this if you want to load the widgets on demand
        #Cache.append('electrum_ltc_widgets', 'AnimatedPopup', Factory.AnimatedPopup())
        #Cache.append('electrum_ltc_widgets', 'QRCodeWidget', Factory.QRCodeWidget())

        # load and focus the ui
        self.root.manager = self.root.ids['manager']

        self.history_screen = None
        self.contacts_screen = None
        self.send_screen = None
        self.invoices_screen = None
        self.receive_screen = None
        self.requests_screen = None
<<<<<<< HEAD

        self.icon = "icons/electrum-ltc.png"

        # connect callbacks
        if self.network:
            interests = ['updated', 'status', 'new_transaction', 'verified']
            self.network.register_callback(self.on_network, interests)
=======
        self.icon = "icons/electrum.png"
>>>>>>> 732679aa
        self.tabs = self.root.ids['tabs']

    def update_interfaces(self, dt):
        self.num_nodes = len(self.network.get_interfaces())
        self.num_chains = len(self.network.get_blockchains())
        chain = self.network.blockchain()
        self.blockchain_checkpoint = chain.get_checkpoint()
        self.blockchain_name = chain.get_name()
        if self.network.interface:
            self.server_host = self.network.interface.host

    def on_network_event(self, event, *args):
        Logger.info('network event: '+ event)
        if event == 'interfaces':
            self._trigger_update_interfaces()
        elif event == 'updated':
            self._trigger_update_wallet()
            self._trigger_update_status()
        elif event == 'status':
            self._trigger_update_status()
        elif event == 'new_transaction':
            self._trigger_update_wallet()
        elif event == 'verified':
            self._trigger_update_wallet()

    @profiler
    def load_wallet(self, wallet):
        self.wallet = wallet
        self.update_wallet()
        # Once GUI has been initialized check if we want to announce something
        # since the callback has been called before the GUI was initialized
        if self.receive_screen:
            self.receive_screen.clear()
        self.update_tabs()
        run_hook('load_wallet', wallet, self)

    def update_status(self, *dt):
        self.num_blocks = self.network.get_local_height()
        if not self.wallet:
            self.status = _("No Wallet")
            return
        if self.network is None or not self.network.is_running():
            status = _("Offline")
        elif self.network.is_connected():
            server_height = self.network.get_server_height()
            server_lag = self.network.get_local_height() - server_height
            if not self.wallet.up_to_date or server_height == 0:
                status = _("Synchronizing...")
            elif server_lag > 1:
                status = _("Server lagging (%d blocks)"%server_lag)
            else:
                c, u, x = self.wallet.get_balance()
                text = self.format_amount(c+x+u)
                status = str(text.strip() + ' ' + self.base_unit)
        else:
            status = _("Disconnected")

        n = self.wallet.basename()
        self.status = '[size=15dp]%s[/size]\n%s' %(n, status)
        #fiat_balance = self.fx.format_amount_and_units(c+u+x) or ''

    def get_max_amount(self):
        inputs = self.wallet.get_spendable_coins(None, self.electrum_config)
        addr = str(self.send_screen.screen.address) or self.wallet.dummy_address()
        outputs = [(TYPE_ADDRESS, addr, '!')]
        tx = self.wallet.make_unsigned_transaction(inputs, outputs, self.electrum_config)
        amount = tx.output_value()
        return format_satoshis_plain(amount, self.decimal_point())

    def format_amount(self, x, is_diff=False, whitespaces=False):
        return format_satoshis(x, is_diff, 0, self.decimal_point(), whitespaces)

    def format_amount_and_units(self, x):
        return format_satoshis_plain(x, self.decimal_point()) + ' ' + self.base_unit

    @profiler
    def update_wallet(self, *dt):
        self._trigger_update_status()
        if self.wallet and (self.wallet.up_to_date or not self.network or not self.network.is_connected()):
            self.update_tabs()

    def notify(self, message):
        try:
            global notification, os
            if not notification:
                from plyer import notification
            icon = (os.path.dirname(os.path.realpath(__file__))
                    + '/../../' + self.icon)
            notification.notify('Electrum-LTC', message,
                            app_icon=icon, app_name='Electrum-LTC')
        except ImportError:
            Logger.Error('Notification: needs plyer; `sudo pip install plyer`')

    def on_pause(self):
        # pause nfc
        if self.nfcscanner:
            self.nfcscanner.nfc_disable()
        return True

    def on_resume(self):
        if self.nfcscanner:
            self.nfcscanner.nfc_enable()
        # workaround p4a bug:
        # show an empty info bubble, to refresh the display
        self.show_info_bubble('', duration=0.1, pos=(0,0), width=1, arrow_pos=None)

    def on_size(self, instance, value):
        width, height = value
        self._orientation = 'landscape' if width > height else 'portrait'
        self._ui_mode = 'tablet' if min(width, height) > inch(3.51) else 'phone'

    def on_ref_label(self, label, touch):
        if label.touched:
            label.touched = False
            self.qr_dialog(label.name, label.data, True)
        else:
            label.touched = True
            self._clipboard.copy(label.data)
            Clock.schedule_once(lambda dt: self.show_info(_('Text copied to clipboard.\nTap again to display it as QR code.')))

    def set_send(self, address, amount, label, message):
        self.send_payment(address, amount=amount, label=label, message=message)

    def show_error(self, error, width='200dp', pos=None, arrow_pos=None,
        exit=False, icon='atlas://gui/kivy/theming/light/error', duration=0,
        modal=False):
        ''' Show a error Message Bubble.
        '''
        self.show_info_bubble( text=error, icon=icon, width=width,
            pos=pos or Window.center, arrow_pos=arrow_pos, exit=exit,
            duration=duration, modal=modal)

    def show_info(self, error, width='200dp', pos=None, arrow_pos=None,
        exit=False, duration=0, modal=False):
        ''' Show a Info Message Bubble.
        '''
        self.show_error(error, icon='atlas://gui/kivy/theming/light/important',
            duration=duration, modal=modal, exit=exit, pos=pos,
            arrow_pos=arrow_pos)

    def show_info_bubble(self, text=_('Hello World'), pos=None, duration=0,
        arrow_pos='bottom_mid', width=None, icon='', modal=False, exit=False):
        '''Method to show a Information Bubble

        .. parameters::
            text: Message to be displayed
            pos: position for the bubble
            duration: duration the bubble remains on screen. 0 = click to hide
            width: width of the Bubble
            arrow_pos: arrow position for the bubble
        '''
        info_bubble = self.info_bubble
        if not info_bubble:
            info_bubble = self.info_bubble = Factory.InfoBubble()

        win = Window
        if info_bubble.parent:
            win.remove_widget(info_bubble
                                 if not info_bubble.modal else
                                 info_bubble._modal_view)

        if not arrow_pos:
            info_bubble.show_arrow = False
        else:
            info_bubble.show_arrow = True
            info_bubble.arrow_pos = arrow_pos
        img = info_bubble.ids.img
        if text == 'texture':
            # icon holds a texture not a source image
            # display the texture in full screen
            text = ''
            img.texture = icon
            info_bubble.fs = True
            info_bubble.show_arrow = False
            img.allow_stretch = True
            info_bubble.dim_background = True
            info_bubble.background_image = 'atlas://gui/kivy/theming/light/card'
        else:
            info_bubble.fs = False
            info_bubble.icon = icon
            #if img.texture and img._coreimage:
            #    img.reload()
            img.allow_stretch = False
            info_bubble.dim_background = False
            info_bubble.background_image = 'atlas://data/images/defaulttheme/bubble'
        info_bubble.message = text
        if not pos:
            pos = (win.center[0], win.center[1] - (info_bubble.height/2))
        info_bubble.show(pos, duration, width, modal=modal, exit=exit)

    def tx_dialog(self, tx):
        from uix.dialogs.tx_dialog import TxDialog
        d = TxDialog(self, tx)
        d.open()

    def sign_tx(self, *args):
        threading.Thread(target=self._sign_tx, args=args).start()

    def _sign_tx(self, tx, password, on_success, on_failure):
        try:
            self.wallet.sign_transaction(tx, password)
        except InvalidPassword:
            Clock.schedule_once(lambda dt: on_failure(_("Invalid PIN")))
            return
        Clock.schedule_once(lambda dt: on_success(tx))

    def _broadcast_thread(self, tx, on_complete):
        ok, txid = self.network.broadcast(tx)
        Clock.schedule_once(lambda dt: on_complete(ok, txid))

    def broadcast(self, tx, pr=None):
        def on_complete(ok, msg):
            if ok:
                self.show_info(_('Payment sent.'))
                if self.send_screen:
                    self.send_screen.do_clear()
                if pr:
                    self.wallet.invoices.set_paid(pr, tx.txid())
                    self.wallet.invoices.save()
                    self.update_tab('invoices')
            else:
                self.show_error(msg)

        if self.network and self.network.is_connected():
            self.show_info(_('Sending'))
            threading.Thread(target=self._broadcast_thread, args=(tx, on_complete)).start()
        else:
            self.show_info(_('Cannot broadcast transaction') + ':\n' + _('Not connected'))

    def description_dialog(self, screen):
        from uix.dialogs.label_dialog import LabelDialog
        text = screen.message
        def callback(text):
            screen.message = text
        d = LabelDialog(_('Enter description'), text, callback)
        d.open()

    @profiler
    def amount_dialog(self, screen, show_max):
        from uix.dialogs.amount_dialog import AmountDialog
        amount = screen.amount
        if amount:
            amount, u = str(amount).split()
            assert u == self.base_unit
        def cb(amount):
            screen.amount = amount
        popup = AmountDialog(show_max, amount, cb)
        popup.open()

    def protected(self, msg, f, args):
        if self.wallet.has_password():
            self.password_dialog(msg, f, args)
        else:
            apply(f, args + (None,))

    def delete_wallet(self):
        from uix.dialogs.question import Question
        basename = os.path.basename(self.wallet.storage.path)
        d = Question(_('Delete wallet?') + '\n' + basename, self._delete_wallet)
        d.open()

    def _delete_wallet(self, b):
        if b:
            basename = os.path.basename(self.wallet.storage.path)
            self.protected(_("Enter your PIN code to confirm deletion of %s") % basename, self.__delete_wallet, ())

    def __delete_wallet(self, pw):
        wallet_path = self.get_wallet_path()
        dirname = os.path.dirname(wallet_path)
        basename = os.path.basename(wallet_path)
        if self.wallet.has_password():
            try:
                self.wallet.check_password(pw)
            except:
                self.show_error("Invalid PIN")
                return
        self.stop_wallet()
        os.unlink(wallet_path)
        self.show_error("Wallet removed:" + basename)
        d = os.listdir(dirname)
        name = 'default_wallet'
        new_path = os.path.join(dirname, name)
        self.load_wallet_by_name(new_path)

    def show_seed(self, label):
        self.protected(_("Enter your PIN code in order to decrypt your seed"), self._show_seed, (label,))

    def _show_seed(self, label, password):
        if self.wallet.has_password() and password is None:
            return
        keystore = self.wallet.keystore
        try:
            seed = keystore.get_seed(password)
            passphrase = keystore.get_passphrase(password)
        except:
            self.show_error("Invalid PIN")
            return
        label.text = _('Seed') + ':\n' + seed
        if passphrase:
            label.text += '\n\n' + _('Passphrase') + ': ' + passphrase

    def change_password(self, cb):
        if self.wallet.has_password():
            self.protected(_("Changing PIN code.") + '\n' + _("Enter your current PIN:"), self._change_password, (cb,))
        else:
            self._change_password(cb, None)

    def _change_password(self, cb, old_password):
        if self.wallet.has_password():
            if old_password is None:
                return
            try:
                self.wallet.check_password(old_password)
            except InvalidPassword:
                self.show_error("Invalid PIN")
                return
        self.password_dialog(_('Enter new PIN'), self._change_password2, (cb, old_password,))

    def _change_password2(self, cb, old_password, new_password):
        self.password_dialog(_('Confirm new PIN'), self._change_password3, (cb, old_password, new_password))

    def _change_password3(self, cb, old_password, new_password, confirmed_password):
        if new_password == confirmed_password:
            self.wallet.update_password(old_password, new_password)
            cb()
        else:
            self.show_error("PIN numbers do not match")

    def password_dialog(self, msg, f, args):
        def callback(pw):
            Clock.schedule_once(lambda x: apply(f, args + (pw,)), 0.1)
        if self._password_dialog is None:
            from uix.dialogs.password_dialog import PasswordDialog
            self._password_dialog = PasswordDialog()
        self._password_dialog.init(msg, callback)
        self._password_dialog.open()<|MERGE_RESOLUTION|>--- conflicted
+++ resolved
@@ -587,17 +587,7 @@
         self.invoices_screen = None
         self.receive_screen = None
         self.requests_screen = None
-<<<<<<< HEAD
-
         self.icon = "icons/electrum-ltc.png"
-
-        # connect callbacks
-        if self.network:
-            interests = ['updated', 'status', 'new_transaction', 'verified']
-            self.network.register_callback(self.on_network, interests)
-=======
-        self.icon = "icons/electrum.png"
->>>>>>> 732679aa
         self.tabs = self.root.ids['tabs']
 
     def update_interfaces(self, dt):
