import re
import os
import sys
import time
import datetime
import traceback
from decimal import Decimal
import threading

import electrum_ltc as electrum
from electrum_ltc.bitcoin import TYPE_ADDRESS
from electrum_ltc import WalletStorage, Wallet
from electrum_ltc_gui.kivy.i18n import _
from electrum_ltc.paymentrequest import InvoiceStore
from electrum_ltc.util import profiler, InvalidPassword
from electrum_ltc.plugins import run_hook
from electrum_ltc.util import format_satoshis, format_satoshis_plain
from electrum_ltc.paymentrequest import PR_UNPAID, PR_PAID, PR_UNKNOWN, PR_EXPIRED

from kivy.app import App
from kivy.core.window import Window
from kivy.logger import Logger
from kivy.utils import platform
from kivy.properties import (OptionProperty, AliasProperty, ObjectProperty,
                             StringProperty, ListProperty, BooleanProperty, NumericProperty)
from kivy.cache import Cache
from kivy.clock import Clock
from kivy.factory import Factory
from kivy.metrics import inch
from kivy.lang import Builder

## lazy imports for factory so that widgets can be used in kv
#Factory.register('InstallWizard', module='electrum_ltc_gui.kivy.uix.dialogs.installwizard')
#Factory.register('InfoBubble', module='electrum_ltc_gui.kivy.uix.dialogs')
#Factory.register('OutputList', module='electrum_ltc_gui.kivy.uix.dialogs')
#Factory.register('OutputItem', module='electrum_ltc_gui.kivy.uix.dialogs')

from .uix.dialogs.installwizard import InstallWizard
from .uix.dialogs import InfoBubble, crash_reporter
from .uix.dialogs import OutputList, OutputItem
from .uix.dialogs import TopLabel, RefLabel

#from kivy.core.window import Window
#Window.softinput_mode = 'below_target'

# delayed imports: for startup speed on android
notification = app = ref = None
util = False

# register widget cache for keeping memory down timeout to forever to cache
# the data
Cache.register('electrum_ltc_widgets', timeout=0)

from kivy.uix.screenmanager import Screen
from kivy.uix.tabbedpanel import TabbedPanel
from kivy.uix.label import Label
from kivy.core.clipboard import Clipboard

Factory.register('TabbedCarousel', module='electrum_ltc_gui.kivy.uix.screens')

# Register fonts without this you won't be able to use bold/italic...
# inside markup.
from kivy.core.text import Label
Label.register('Roboto',
               'gui/kivy/data/fonts/Roboto.ttf',
               'gui/kivy/data/fonts/Roboto.ttf',
               'gui/kivy/data/fonts/Roboto-Bold.ttf',
               'gui/kivy/data/fonts/Roboto-Bold.ttf')


<<<<<<< HEAD
from electrum_ltc.util import (base_units, NoDynamicFeeEstimates, decimal_point_to_base_unit_name,
                               base_unit_name_to_decimal_point)
=======
from electrum.util import (base_units, NoDynamicFeeEstimates, decimal_point_to_base_unit_name,
                           base_unit_name_to_decimal_point, NotEnoughFunds)
>>>>>>> 586aee45


class ElectrumWindow(App):

    electrum_config = ObjectProperty(None)
    language = StringProperty('en')

    # properties might be updated by the network
    num_blocks = NumericProperty(0)
    num_nodes = NumericProperty(0)
    server_host = StringProperty('')
    server_port = StringProperty('')
    num_chains = NumericProperty(0)
    blockchain_name = StringProperty('')
    fee_status = StringProperty('Fee')
    balance = StringProperty('')
    fiat_balance = StringProperty('')
    is_fiat = BooleanProperty(False)
    blockchain_checkpoint = NumericProperty(0)

    auto_connect = BooleanProperty(False)
    def on_auto_connect(self, instance, x):
        host, port, protocol, proxy, auto_connect = self.network.get_parameters()
        self.network.set_parameters(host, port, protocol, proxy, self.auto_connect)
    def toggle_auto_connect(self, x):
        self.auto_connect = not self.auto_connect

    def choose_server_dialog(self, popup):
        from .uix.dialogs.choice_dialog import ChoiceDialog
        protocol = 's'
        def cb2(host):
            from electrum_ltc import constants
            pp = servers.get(host, constants.net.DEFAULT_PORTS)
            port = pp.get(protocol, '')
            popup.ids.host.text = host
            popup.ids.port.text = port
        servers = self.network.get_servers()
        ChoiceDialog(_('Choose a server'), sorted(servers), popup.ids.host.text, cb2).open()

    def choose_blockchain_dialog(self, dt):
        from .uix.dialogs.choice_dialog import ChoiceDialog
        chains = self.network.get_blockchains()
        def cb(name):
            for index, b in self.network.blockchains.items():
                if name == b.get_name():
                    self.network.follow_chain(index)
        names = [self.network.blockchains[b].get_name() for b in chains]
        if len(names) > 1:
            cur_chain = self.network.blockchain().get_name()
            ChoiceDialog(_('Choose your chain'), names, cur_chain, cb).open()

    use_rbf = BooleanProperty(False)
    def on_use_rbf(self, instance, x):
        self.electrum_config.set_key('use_rbf', self.use_rbf, True)

    use_change = BooleanProperty(False)
    def on_use_change(self, instance, x):
        self.electrum_config.set_key('use_change', self.use_change, True)

    use_unconfirmed = BooleanProperty(False)
    def on_use_unconfirmed(self, instance, x):
        self.electrum_config.set_key('confirmed_only', not self.use_unconfirmed, True)

    def set_URI(self, uri):
        self.switch_to('send')
        self.send_screen.set_URI(uri)

    def on_new_intent(self, intent):
        if intent.getScheme() != 'litecoin':
            return
        uri = intent.getDataString()
        self.set_URI(uri)

    def on_language(self, instance, language):
        Logger.info('language: {}'.format(language))
        _.switch_lang(language)

    def update_history(self, *dt):
        if self.history_screen:
            self.history_screen.update()

    def on_quotes(self, d):
        Logger.info("on_quotes")
        self._trigger_update_history()

    def on_history(self, d):
        Logger.info("on_history")
        self._trigger_update_history()

    def _get_bu(self):
        decimal_point = self.electrum_config.get('decimal_point', 8)
        return decimal_point_to_base_unit_name(decimal_point)

    def _set_bu(self, value):
        assert value in base_units.keys()
        decimal_point = base_unit_name_to_decimal_point(value)
        self.electrum_config.set_key('decimal_point', decimal_point, True)
        self._trigger_update_status()
        self._trigger_update_history()

    base_unit = AliasProperty(_get_bu, _set_bu)
    status = StringProperty('')
    fiat_unit = StringProperty('')

    def on_fiat_unit(self, a, b):
        self._trigger_update_history()

    def decimal_point(self):
        return base_units[self.base_unit]

    def btc_to_fiat(self, amount_str):
        if not amount_str:
            return ''
        if not self.fx.is_enabled():
            return ''
        rate = self.fx.exchange_rate()
        if rate.is_nan():
            return ''
        fiat_amount = self.get_amount(amount_str + ' ' + self.base_unit) * rate / pow(10, 8)
        return "{:.2f}".format(fiat_amount).rstrip('0').rstrip('.')

    def fiat_to_btc(self, fiat_amount):
        if not fiat_amount:
            return ''
        rate = self.fx.exchange_rate()
        if rate.is_nan():
            return ''
        satoshis = int(pow(10,8) * Decimal(fiat_amount) / Decimal(rate))
        return format_satoshis_plain(satoshis, self.decimal_point())

    def get_amount(self, amount_str):
        a, u = amount_str.split()
        assert u == self.base_unit
        try:
            x = Decimal(a)
        except:
            return None
        p = pow(10, self.decimal_point())
        return int(p * x)


    _orientation = OptionProperty('landscape',
                                 options=('landscape', 'portrait'))

    def _get_orientation(self):
        return self._orientation

    orientation = AliasProperty(_get_orientation,
                                None,
                                bind=('_orientation',))
    '''Tries to ascertain the kind of device the app is running on.
    Cane be one of `tablet` or `phone`.

    :data:`orientation` is a read only `AliasProperty` Defaults to 'landscape'
    '''

    _ui_mode = OptionProperty('phone', options=('tablet', 'phone'))

    def _get_ui_mode(self):
        return self._ui_mode

    ui_mode = AliasProperty(_get_ui_mode,
                            None,
                            bind=('_ui_mode',))
    '''Defines tries to ascertain the kind of device the app is running on.
    Cane be one of `tablet` or `phone`.

    :data:`ui_mode` is a read only `AliasProperty` Defaults to 'phone'
    '''

    def __init__(self, **kwargs):
        # initialize variables
        self._clipboard = Clipboard
        self.info_bubble = None
        self.nfcscanner = None
        self.tabs = None
        self.is_exit = False
        self.wallet = None
        self.pause_time = 0

        App.__init__(self)#, **kwargs)

        title = _('Electrum-LTC App')
        self.electrum_config = config = kwargs.get('config', None)
        self.language = config.get('language', 'en')
        self.network = network = kwargs.get('network', None)
        if self.network:
            self.num_blocks = self.network.get_local_height()
            self.num_nodes = len(self.network.get_interfaces())
            host, port, protocol, proxy_config, auto_connect = self.network.get_parameters()
            self.server_host = host
            self.server_port = port
            self.auto_connect = auto_connect
            self.proxy_config = proxy_config if proxy_config else {}

        self.plugins = kwargs.get('plugins', [])
        self.gui_object = kwargs.get('gui_object', None)
        self.daemon = self.gui_object.daemon
        self.fx = self.daemon.fx

        self.use_rbf = config.get('use_rbf', True)
        self.use_change = config.get('use_change', True)
        self.use_unconfirmed = not config.get('confirmed_only', False)

        # create triggers so as to minimize updating a max of 2 times a sec
        self._trigger_update_wallet = Clock.create_trigger(self.update_wallet, .5)
        self._trigger_update_status = Clock.create_trigger(self.update_status, .5)
        self._trigger_update_history = Clock.create_trigger(self.update_history, .5)
        self._trigger_update_interfaces = Clock.create_trigger(self.update_interfaces, .5)
        # cached dialogs
        self._settings_dialog = None
        self._password_dialog = None
        self.fee_status = self.electrum_config.get_fee_status()

    def wallet_name(self):
        return os.path.basename(self.wallet.storage.path) if self.wallet else ' '

    def on_pr(self, pr):
        if not self.wallet:
            self.show_error(_('No wallet loaded.'))
            return
        if pr.verify(self.wallet.contacts):
            key = self.wallet.invoices.add(pr)
            if self.invoices_screen:
                self.invoices_screen.update()
            status = self.wallet.invoices.get_status(key)
            if status == PR_PAID:
                self.show_error("invoice already paid")
                self.send_screen.do_clear()
            else:
                if pr.has_expired():
                    self.show_error(_('Payment request has expired'))
                else:
                    self.switch_to('send')
                    self.send_screen.set_request(pr)
        else:
            self.show_error("invoice error:" + pr.error)
            self.send_screen.do_clear()

    def on_qr(self, data):
        from electrum_ltc.bitcoin import base_decode, is_address
        data = data.strip()
        if is_address(data):
            self.set_URI(data)
            return
        if data.startswith('litecoin:'):
            self.set_URI(data)
            return
        # try to decode transaction
        from electrum_ltc.transaction import Transaction
        from electrum_ltc.util import bh2u
        try:
            text = bh2u(base_decode(data, None, base=43))
            tx = Transaction(text)
            tx.deserialize()
        except:
            tx = None
        if tx:
            self.tx_dialog(tx)
            return
        # show error
        self.show_error("Unable to decode QR data")

    def update_tab(self, name):
        s = getattr(self, name + '_screen', None)
        if s:
            s.update()

    @profiler
    def update_tabs(self):
        for tab in ['invoices', 'send', 'history', 'receive', 'address']:
            self.update_tab(tab)

    def switch_to(self, name):
        s = getattr(self, name + '_screen', None)
        if s is None:
            s = self.tabs.ids[name + '_screen']
            s.load_screen()
        panel = self.tabs.ids.panel
        tab = self.tabs.ids[name + '_tab']
        panel.switch_to(tab)

    def show_request(self, addr):
        self.switch_to('receive')
        self.receive_screen.screen.address = addr

    def show_pr_details(self, req, status, is_invoice):
        from electrum_ltc.util import format_time
        requestor = req.get('requestor')
        exp = req.get('exp')
        memo = req.get('memo')
        amount = req.get('amount')
        fund = req.get('fund')
        popup = Builder.load_file('gui/kivy/uix/ui_screens/invoice.kv')
        popup.is_invoice = is_invoice
        popup.amount = amount
        popup.requestor = requestor if is_invoice else req.get('address')
        popup.exp = format_time(exp) if exp else ''
        popup.description = memo if memo else ''
        popup.signature = req.get('signature', '')
        popup.status = status
        popup.fund = fund if fund else 0
        txid = req.get('txid')
        popup.tx_hash = txid or ''
        popup.on_open = lambda: popup.ids.output_list.update(req.get('outputs', []))
        popup.export = self.export_private_keys
        popup.open()

    def show_addr_details(self, req, status):
        from electrum_ltc.util import format_time
        fund = req.get('fund')
        isaddr = 'y'
        popup = Builder.load_file('gui/kivy/uix/ui_screens/invoice.kv')
        popup.isaddr = isaddr
        popup.is_invoice = False
        popup.status = status
        popup.requestor = req.get('address')
        popup.fund = fund if fund else 0
        popup.export = self.export_private_keys
        popup.open()

    def qr_dialog(self, title, data, show_text=False):
        from .uix.dialogs.qr_dialog import QRDialog
        popup = QRDialog(title, data, show_text)
        popup.open()

    def scan_qr(self, on_complete):
        if platform != 'android':
            return
        from jnius import autoclass, cast
        from android import activity
        PythonActivity = autoclass('org.kivy.android.PythonActivity')
        SimpleScannerActivity = autoclass("org.electrum.qr.SimpleScannerActivity")
        Intent = autoclass('android.content.Intent')
        intent = Intent(PythonActivity.mActivity, SimpleScannerActivity)

        def on_qr_result(requestCode, resultCode, intent):
            try:
                if resultCode == -1:  # RESULT_OK:
                    #  this doesn't work due to some bug in jnius:
                    # contents = intent.getStringExtra("text")
                    String = autoclass("java.lang.String")
                    contents = intent.getStringExtra(String("text"))
                    on_complete(contents)
            finally:
                activity.unbind(on_activity_result=on_qr_result)
        activity.bind(on_activity_result=on_qr_result)
        PythonActivity.mActivity.startActivityForResult(intent, 0)

    def do_share(self, data, title):
        if platform != 'android':
            return
        from jnius import autoclass, cast
        JS = autoclass('java.lang.String')
        Intent = autoclass('android.content.Intent')
        sendIntent = Intent()
        sendIntent.setAction(Intent.ACTION_SEND)
        sendIntent.setType("text/plain")
        sendIntent.putExtra(Intent.EXTRA_TEXT, JS(data))
        PythonActivity = autoclass('org.kivy.android.PythonActivity')
        currentActivity = cast('android.app.Activity', PythonActivity.mActivity)
        it = Intent.createChooser(sendIntent, cast('java.lang.CharSequence', JS(title)))
        currentActivity.startActivity(it)

    def build(self):
        return Builder.load_file('gui/kivy/main.kv')

    def _pause(self):
        if platform == 'android':
            # move activity to back
            from jnius import autoclass
            python_act = autoclass('org.kivy.android.PythonActivity')
            mActivity = python_act.mActivity
            mActivity.moveTaskToBack(True)

    def on_start(self):
        ''' This is the start point of the kivy ui
        '''
        import time
        Logger.info('Time to on_start: {} <<<<<<<<'.format(time.clock()))
        win = Window
        win.bind(size=self.on_size, on_keyboard=self.on_keyboard)
        win.bind(on_key_down=self.on_key_down)
        #win.softinput_mode = 'below_target'
        self.on_size(win, win.size)
        self.init_ui()
        crash_reporter.ExceptionHook(self)
        # init plugins
        run_hook('init_kivy', self)
        # fiat currency
        self.fiat_unit = self.fx.ccy if self.fx.is_enabled() else ''
        # default tab
        self.switch_to('history')
        # bind intent for bitcoin: URI scheme
        if platform == 'android':
            from android import activity
            from jnius import autoclass
            PythonActivity = autoclass('org.kivy.android.PythonActivity')
            mactivity = PythonActivity.mActivity
            self.on_new_intent(mactivity.getIntent())
            activity.bind(on_new_intent=self.on_new_intent)
        # connect callbacks
        if self.network:
            interests = ['updated', 'status', 'new_transaction', 'verified', 'interfaces']
            self.network.register_callback(self.on_network_event, interests)
            self.network.register_callback(self.on_fee, ['fee'])
            self.network.register_callback(self.on_quotes, ['on_quotes'])
            self.network.register_callback(self.on_history, ['on_history'])
        # load wallet
        self.load_wallet_by_name(self.electrum_config.get_wallet_path())
        # URI passed in config
        uri = self.electrum_config.get('url')
        if uri:
            self.set_URI(uri)


    def get_wallet_path(self):
        if self.wallet:
            return self.wallet.storage.path
        else:
            return ''

    def on_wizard_complete(self, wizard, wallet):
        if wallet:  # wizard returned a wallet
            wallet.start_threads(self.daemon.network)
            self.daemon.add_wallet(wallet)
            self.load_wallet(wallet)
        elif not self.wallet:
            # wizard did not return a wallet; and there is no wallet open atm
            # try to open last saved wallet (potentially start wizard again)
            self.load_wallet_by_name(self.electrum_config.get_wallet_path(), ask_if_wizard=True)

    def load_wallet_by_name(self, path, ask_if_wizard=False):
        if not path:
            return
        if self.wallet and self.wallet.storage.path == path:
            return
        wallet = self.daemon.load_wallet(path, None)
        if wallet:
            if wallet.has_password():
                self.password_dialog(wallet, _('Enter PIN code'), lambda x: self.load_wallet(wallet), self.stop)
            else:
                self.load_wallet(wallet)
        else:
            Logger.debug('Electrum: Wallet not found or action needed. Launching install wizard')

            def launch_wizard():
                storage = WalletStorage(path, manual_upgrades=True)
                wizard = Factory.InstallWizard(self.electrum_config, self.plugins, storage)
                wizard.bind(on_wizard_complete=self.on_wizard_complete)
                action = wizard.storage.get_action()
                wizard.run(action)
            if not ask_if_wizard:
                launch_wizard()
            else:
                from .uix.dialogs.question import Question

                def handle_answer(b: bool):
                    if b:
                        launch_wizard()
                    else:
                        try: os.unlink(path)
                        except FileNotFoundError: pass
                        self.stop()
                d = Question(_('Do you want to launch the wizard again?'), handle_answer)
                d.open()

    def on_stop(self):
        Logger.info('on_stop')
        if self.wallet:
            self.electrum_config.save_last_wallet(self.wallet)
        self.stop_wallet()

    def stop_wallet(self):
        if self.wallet:
            self.daemon.stop_wallet(self.wallet.storage.path)
            self.wallet = None

    def on_key_down(self, instance, key, keycode, codepoint, modifiers):
        if 'ctrl' in modifiers:
            # q=24 w=25
            if keycode in (24, 25):
                self.stop()
            elif keycode == 27:
                # r=27
                # force update wallet
                self.update_wallet()
            elif keycode == 112:
                # pageup
                #TODO move to next tab
                pass
            elif keycode == 117:
                # pagedown
                #TODO move to prev tab
                pass
        #TODO: alt+tab_number to activate the particular tab

    def on_keyboard(self, instance, key, keycode, codepoint, modifiers):
        if key == 27 and self.is_exit is False:
            self.is_exit = True
            self.show_info(_('Press again to exit'))
            return True
        # override settings button
        if key in (319, 282): #f1/settings button on android
            #self.gui.main_gui.toggle_settings(self)
            return True

    def settings_dialog(self):
        from .uix.dialogs.settings import SettingsDialog
        if self._settings_dialog is None:
            self._settings_dialog = SettingsDialog(self)
        self._settings_dialog.update()
        self._settings_dialog.open()

    def popup_dialog(self, name):
        if name == 'settings':
            self.settings_dialog()
        elif name == 'wallets':
            from .uix.dialogs.wallets import WalletDialog
            d = WalletDialog()
            d.open()
        elif name == 'status':
            popup = Builder.load_file('gui/kivy/uix/ui_screens/'+name+'.kv')
            master_public_keys_layout = popup.ids.master_public_keys
            for xpub in self.wallet.get_master_public_keys()[1:]:
                master_public_keys_layout.add_widget(TopLabel(text=_('Master Public Key')))
                ref = RefLabel()
                ref.name = _('Master Public Key')
                ref.data = xpub
                master_public_keys_layout.add_widget(ref)
            popup.open()
        else:
            popup = Builder.load_file('gui/kivy/uix/ui_screens/'+name+'.kv')
            popup.open()

    @profiler
    def init_ui(self):
        ''' Initialize The Ux part of electrum. This function performs the basic
        tasks of setting up the ui.
        '''
        #from weakref import ref

        self.funds_error = False
        # setup UX
        self.screens = {}

        #setup lazy imports for mainscreen
        Factory.register('AnimatedPopup',
                         module='electrum_ltc_gui.kivy.uix.dialogs')
        Factory.register('QRCodeWidget',
                         module='electrum_ltc_gui.kivy.uix.qrcodewidget')

        # preload widgets. Remove this if you want to load the widgets on demand
        #Cache.append('electrum_ltc_widgets', 'AnimatedPopup', Factory.AnimatedPopup())
        #Cache.append('electrum_ltc_widgets', 'QRCodeWidget', Factory.QRCodeWidget())

        # load and focus the ui
        self.root.manager = self.root.ids['manager']

        self.history_screen = None
        self.contacts_screen = None
        self.send_screen = None
        self.invoices_screen = None
        self.receive_screen = None
        self.requests_screen = None
        self.address_screen = None
        self.icon = "icons/electrum-ltc.png"
        self.tabs = self.root.ids['tabs']

    def update_interfaces(self, dt):
        self.num_nodes = len(self.network.get_interfaces())
        self.num_chains = len(self.network.get_blockchains())
        chain = self.network.blockchain()
        self.blockchain_checkpoint = chain.get_checkpoint()
        self.blockchain_name = chain.get_name()
        interface = self.network.interface
        if interface:
            self.server_host = interface.host

    def on_network_event(self, event, *args):
        Logger.info('network event: '+ event)
        if event == 'interfaces':
            self._trigger_update_interfaces()
        elif event == 'updated':
            self._trigger_update_wallet()
            self._trigger_update_status()
        elif event == 'status':
            self._trigger_update_status()
        elif event == 'new_transaction':
            self._trigger_update_wallet()
        elif event == 'verified':
            self._trigger_update_wallet()

    @profiler
    def load_wallet(self, wallet):
        if self.wallet:
            self.stop_wallet()
        self.wallet = wallet
        self.update_wallet()
        # Once GUI has been initialized check if we want to announce something
        # since the callback has been called before the GUI was initialized
        if self.receive_screen:
            self.receive_screen.clear()
        self.update_tabs()
        run_hook('load_wallet', wallet, self)

    def update_status(self, *dt):
        self.num_blocks = self.network.get_local_height()
        if not self.wallet:
            self.status = _("No Wallet")
            return
        if self.network is None or not self.network.is_running():
            status = _("Offline")
        elif self.network.is_connected():
            server_height = self.network.get_server_height()
            server_lag = self.network.get_local_height() - server_height
            if not self.wallet.up_to_date or server_height == 0:
                status = _("Synchronizing...")
            elif server_lag > 1:
                status = _("Server lagging")
            else:
                status = ''
        else:
            status = _("Disconnected")
        self.status = self.wallet.basename() + (' [size=15dp](%s)[/size]'%status if status else '')
        # balance
        c, u, x = self.wallet.get_balance()
        text = self.format_amount(c+x+u)
        self.balance = str(text.strip()) + ' [size=22dp]%s[/size]'% self.base_unit
        self.fiat_balance = self.fx.format_amount(c+u+x) + ' [size=22dp]%s[/size]'% self.fx.ccy

    def get_max_amount(self):
        if run_hook('abort_send', self):
            return ''
        inputs = self.wallet.get_spendable_coins(None, self.electrum_config)
        if not inputs:
            return ''
        addr = str(self.send_screen.screen.address) or self.wallet.dummy_address()
        outputs = [(TYPE_ADDRESS, addr, '!')]
        try:
            tx = self.wallet.make_unsigned_transaction(inputs, outputs, self.electrum_config)
        except NoDynamicFeeEstimates as e:
            Clock.schedule_once(lambda dt, bound_e=e: self.show_error(str(bound_e)))
            return ''
        except NotEnoughFunds:
            return ''
        amount = tx.output_value()
        __, x_fee_amount = run_hook('get_tx_extra_fee', self.wallet, tx) or (None, 0)
        amount_after_all_fees = amount - x_fee_amount
        return format_satoshis_plain(amount_after_all_fees, self.decimal_point())

    def format_amount(self, x, is_diff=False, whitespaces=False):
        return format_satoshis(x, 0, self.decimal_point(), is_diff=is_diff, whitespaces=whitespaces)

    def format_amount_and_units(self, x):
        return format_satoshis_plain(x, self.decimal_point()) + ' ' + self.base_unit

    #@profiler
    def update_wallet(self, *dt):
        self._trigger_update_status()
        if self.wallet and (self.wallet.up_to_date or not self.network or not self.network.is_connected()):
            self.update_tabs()

    def notify(self, message):
        try:
            global notification, os
            if not notification:
                from plyer import notification
            icon = (os.path.dirname(os.path.realpath(__file__))
                    + '/../../' + self.icon)
            notification.notify('Electrum-LTC', message,
                            app_icon=icon, app_name='Electrum-LTC')
        except ImportError:
            Logger.Error('Notification: needs plyer; `sudo pip install plyer`')

    def on_pause(self):
        self.pause_time = time.time()
        # pause nfc
        if self.nfcscanner:
            self.nfcscanner.nfc_disable()
        return True

    def on_resume(self):
        now = time.time()
        if self.wallet and self.wallet.has_password() and now - self.pause_time > 60:
            self.password_dialog(self.wallet, _('Enter PIN'), None, self.stop)
        if self.nfcscanner:
            self.nfcscanner.nfc_enable()

    def on_size(self, instance, value):
        width, height = value
        self._orientation = 'landscape' if width > height else 'portrait'
        self._ui_mode = 'tablet' if min(width, height) > inch(3.51) else 'phone'

    def on_ref_label(self, label, touch):
        if label.touched:
            label.touched = False
            self.qr_dialog(label.name, label.data, True)
        else:
            label.touched = True
            self._clipboard.copy(label.data)
            Clock.schedule_once(lambda dt: self.show_info(_('Text copied to clipboard.\nTap again to display it as QR code.')))

    def set_send(self, address, amount, label, message):
        self.send_payment(address, amount=amount, label=label, message=message)

    def show_error(self, error, width='200dp', pos=None, arrow_pos=None,
        exit=False, icon='atlas://gui/kivy/theming/light/error', duration=0,
        modal=False):
        ''' Show an error Message Bubble.
        '''
        self.show_info_bubble( text=error, icon=icon, width=width,
            pos=pos or Window.center, arrow_pos=arrow_pos, exit=exit,
            duration=duration, modal=modal)

    def show_info(self, error, width='200dp', pos=None, arrow_pos=None,
        exit=False, duration=0, modal=False):
        ''' Show an Info Message Bubble.
        '''
        self.show_error(error, icon='atlas://gui/kivy/theming/light/important',
            duration=duration, modal=modal, exit=exit, pos=pos,
            arrow_pos=arrow_pos)

    def show_info_bubble(self, text=_('Hello World'), pos=None, duration=0,
        arrow_pos='bottom_mid', width=None, icon='', modal=False, exit=False):
        '''Method to show an Information Bubble

        .. parameters::
            text: Message to be displayed
            pos: position for the bubble
            duration: duration the bubble remains on screen. 0 = click to hide
            width: width of the Bubble
            arrow_pos: arrow position for the bubble
        '''
        info_bubble = self.info_bubble
        if not info_bubble:
            info_bubble = self.info_bubble = Factory.InfoBubble()

        win = Window
        if info_bubble.parent:
            win.remove_widget(info_bubble
                                 if not info_bubble.modal else
                                 info_bubble._modal_view)

        if not arrow_pos:
            info_bubble.show_arrow = False
        else:
            info_bubble.show_arrow = True
            info_bubble.arrow_pos = arrow_pos
        img = info_bubble.ids.img
        if text == 'texture':
            # icon holds a texture not a source image
            # display the texture in full screen
            text = ''
            img.texture = icon
            info_bubble.fs = True
            info_bubble.show_arrow = False
            img.allow_stretch = True
            info_bubble.dim_background = True
            info_bubble.background_image = 'atlas://gui/kivy/theming/light/card'
        else:
            info_bubble.fs = False
            info_bubble.icon = icon
            #if img.texture and img._coreimage:
            #    img.reload()
            img.allow_stretch = False
            info_bubble.dim_background = False
            info_bubble.background_image = 'atlas://data/images/defaulttheme/bubble'
        info_bubble.message = text
        if not pos:
            pos = (win.center[0], win.center[1] - (info_bubble.height/2))
        info_bubble.show(pos, duration, width, modal=modal, exit=exit)

    def tx_dialog(self, tx):
        from .uix.dialogs.tx_dialog import TxDialog
        d = TxDialog(self, tx)
        d.open()

    def sign_tx(self, *args):
        threading.Thread(target=self._sign_tx, args=args).start()

    def _sign_tx(self, tx, password, on_success, on_failure):
        try:
            self.wallet.sign_transaction(tx, password)
        except InvalidPassword:
            Clock.schedule_once(lambda dt: on_failure(_("Invalid PIN")))
            return
        on_success = run_hook('tc_sign_wrapper', self.wallet, tx, on_success, on_failure) or on_success
        Clock.schedule_once(lambda dt: on_success(tx))

    def _broadcast_thread(self, tx, on_complete):
        ok, txid = self.network.broadcast_transaction(tx)
        Clock.schedule_once(lambda dt: on_complete(ok, txid))

    def broadcast(self, tx, pr=None):
        def on_complete(ok, msg):
            if ok:
                self.show_info(_('Payment sent.'))
                if self.send_screen:
                    self.send_screen.do_clear()
                if pr:
                    self.wallet.invoices.set_paid(pr, tx.txid())
                    self.wallet.invoices.save()
                    self.update_tab('invoices')
            else:
                self.show_error(msg)

        if self.network and self.network.is_connected():
            self.show_info(_('Sending'))
            threading.Thread(target=self._broadcast_thread, args=(tx, on_complete)).start()
        else:
            self.show_info(_('Cannot broadcast transaction') + ':\n' + _('Not connected'))

    def description_dialog(self, screen):
        from .uix.dialogs.label_dialog import LabelDialog
        text = screen.message
        def callback(text):
            screen.message = text
        d = LabelDialog(_('Enter description'), text, callback)
        d.open()

    def amount_dialog(self, screen, show_max):
        from .uix.dialogs.amount_dialog import AmountDialog
        amount = screen.amount
        if amount:
            amount, u = str(amount).split()
            assert u == self.base_unit
        def cb(amount):
            screen.amount = amount
        popup = AmountDialog(show_max, amount, cb)
        popup.open()

    def invoices_dialog(self, screen):
        from .uix.dialogs.invoices import InvoicesDialog
        if len(self.wallet.invoices.sorted_list()) == 0:
            self.show_info(' '.join([
                _('No saved invoices.'),
                _('Signed invoices are saved automatically when you scan them.'),
                _('You may also save unsigned requests or contact addresses using the save button.')
            ]))
            return
        popup = InvoicesDialog(self, screen, None)
        popup.update()
        popup.open()

    def requests_dialog(self, screen):
        from .uix.dialogs.requests import RequestsDialog
        if len(self.wallet.get_sorted_requests(self.electrum_config)) == 0:
            self.show_info(_('No saved requests.'))
            return
        popup = RequestsDialog(self, screen, None)
        popup.update()
        popup.open()

    def addresses_dialog(self, screen):
        from .uix.dialogs.addresses import AddressesDialog
        popup = AddressesDialog(self, screen, None)
        popup.update()
        popup.open()

    def fee_dialog(self, label, dt):
        from .uix.dialogs.fee_dialog import FeeDialog
        def cb():
            self.fee_status = self.electrum_config.get_fee_status()
        fee_dialog = FeeDialog(self, self.electrum_config, cb)
        fee_dialog.open()

    def on_fee(self, event, *arg):
        self.fee_status = self.electrum_config.get_fee_status()

    def protected(self, msg, f, args):
        if self.wallet.has_password():
            on_success = lambda pw: f(*(args + (pw,)))
            self.password_dialog(self.wallet, msg, on_success, lambda: None)
        else:
            f(*(args + (None,)))

    def delete_wallet(self):
        from .uix.dialogs.question import Question
        basename = os.path.basename(self.wallet.storage.path)
        d = Question(_('Delete wallet?') + '\n' + basename, self._delete_wallet)
        d.open()

    def _delete_wallet(self, b):
        if b:
            basename = self.wallet.basename()
            self.protected(_("Enter your PIN code to confirm deletion of {}").format(basename), self.__delete_wallet, ())

    def __delete_wallet(self, pw):
        wallet_path = self.get_wallet_path()
        dirname = os.path.dirname(wallet_path)
        basename = os.path.basename(wallet_path)
        if self.wallet.has_password():
            try:
                self.wallet.check_password(pw)
            except:
                self.show_error("Invalid PIN")
                return
        self.stop_wallet()
        os.unlink(wallet_path)
        self.show_error(_("Wallet removed: {}").format(basename))
        new_path = self.electrum_config.get_wallet_path()
        self.load_wallet_by_name(new_path)

    def show_seed(self, label):
        self.protected(_("Enter your PIN code in order to decrypt your seed"), self._show_seed, (label,))

    def _show_seed(self, label, password):
        if self.wallet.has_password() and password is None:
            return
        keystore = self.wallet.keystore
        try:
            seed = keystore.get_seed(password)
            passphrase = keystore.get_passphrase(password)
        except:
            self.show_error("Invalid PIN")
            return
        label.text = _('Seed') + ':\n' + seed
        if passphrase:
            label.text += '\n\n' + _('Passphrase') + ': ' + passphrase

    def password_dialog(self, wallet, msg, on_success, on_failure):
        from .uix.dialogs.password_dialog import PasswordDialog
        if self._password_dialog is None:
            self._password_dialog = PasswordDialog()
        self._password_dialog.init(self, wallet, msg, on_success, on_failure)
        self._password_dialog.open()

    def change_password(self, cb):
        from .uix.dialogs.password_dialog import PasswordDialog
        if self._password_dialog is None:
            self._password_dialog = PasswordDialog()
        message = _("Changing PIN code.") + '\n' + _("Enter your current PIN:")
        def on_success(old_password, new_password):
            self.wallet.update_password(old_password, new_password)
            self.show_info(_("Your PIN code was updated"))
        on_failure = lambda: self.show_error(_("PIN codes do not match"))
        self._password_dialog.init(self, self.wallet, message, on_success, on_failure, is_change=1)
        self._password_dialog.open()

    def export_private_keys(self, pk_label, addr):
        if self.wallet.is_watching_only():
            self.show_info(_('This is a watching-only wallet. It does not contain private keys.'))
            return
        def show_private_key(addr, pk_label, password):
            if self.wallet.has_password() and password is None:
                return
            if not self.wallet.can_export():
                return
            try:
                key = str(self.wallet.export_private_key(addr, password)[0])
                pk_label.data = key
            except InvalidPassword:
                self.show_error("Invalid PIN")
                return
        self.protected(_("Enter your PIN code in order to decrypt your private key"), show_private_key, (addr, pk_label))<|MERGE_RESOLUTION|>--- conflicted
+++ resolved
@@ -68,13 +68,8 @@
                'gui/kivy/data/fonts/Roboto-Bold.ttf')
 
 
-<<<<<<< HEAD
 from electrum_ltc.util import (base_units, NoDynamicFeeEstimates, decimal_point_to_base_unit_name,
-                               base_unit_name_to_decimal_point)
-=======
-from electrum.util import (base_units, NoDynamicFeeEstimates, decimal_point_to_base_unit_name,
-                           base_unit_name_to_decimal_point, NotEnoughFunds)
->>>>>>> 586aee45
+                               base_unit_name_to_decimal_point, NotEnoughFunds)
 
 
 class ElectrumWindow(App):
