--- conflicted
+++ resolved
@@ -49,15 +49,6 @@
                     action: partial(root.unit_dialog, self)
                 CardSeparator
                 SettingsItem:
-<<<<<<< HEAD
-                    status: root.fee_status()
-                    title: _('Fees') + ': ' + self.status
-                    description: _("Fees paid to the Litecoin miners.")
-                    action: partial(root.fee_dialog, self)
-                CardSeparator
-                SettingsItem:
-=======
->>>>>>> 96886207
                     status: root.fx_status()
                     title: _('Fiat Currency') + ': ' + self.status
                     description: _("Display amounts in fiat currency.")
