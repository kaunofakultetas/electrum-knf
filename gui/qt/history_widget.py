<<<<<<< HEAD
from PyQt4.QtGui import *
from electrum_ltc.i18n import _
=======
#!/usr/bin/env python
#
# Electrum - lightweight Bitcoin client
# Copyright (C) 2015 Thomas Voegtlin
#
# This program is free software: you can redistribute it and/or modify
# it under the terms of the GNU General Public License as published by
# the Free Software Foundation, either version 3 of the License, or
# (at your option) any later version.
#
# This program is distributed in the hope that it will be useful,
# but WITHOUT ANY WARRANTY; without even the implied warranty of
# MERCHANTABILITY or FITNESS FOR A PARTICULAR PURPOSE. See the
# GNU General Public License for more details.
#
# You should have received a copy of the GNU General Public License
# along with this program. If not, see <http://www.gnu.org/licenses/>.


import webbrowser

from util import *
from electrum.i18n import _
from electrum.util import format_satoshis, format_time
from electrum.plugins import run_hook
>>>>>>> 1a768427


class HistoryWidget(MyTreeWidget):

    def __init__(self, parent=None):
        MyTreeWidget.__init__(self, parent, self.create_menu, [ '', _('Date'), _('Description') , _('Amount'), _('Balance')], [40, 140, None, 140, 140])
        self.config = self.parent.config

    def update(self, h):
        self.wallet = self.parent.wallet
        item = self.currentItem()
        current_tx = item.data(0, Qt.UserRole).toString() if item else None
        self.clear()
        for item in h:
            tx_hash, conf, value, timestamp, balance = item
            time_str = _("unknown")
            if conf is None and timestamp is None:
                continue  # skip history in offline mode
            if conf > 0:
                time_str = format_time(timestamp)
            if conf == -1:
                time_str = 'unverified'
                icon = QIcon(":icons/unconfirmed.png")
            elif conf == 0:
                time_str = 'pending'
                icon = QIcon(":icons/unconfirmed.png")
            elif conf < 6:
                icon = QIcon(":icons/clock%d.png"%conf)
            else:
                icon = QIcon(":icons/confirmed.png")
            v_str = self.parent.format_amount(value, True, whitespaces=True)
            balance_str = self.parent.format_amount(balance, whitespaces=True)
            label, is_default_label = self.wallet.get_label(tx_hash)
            item = QTreeWidgetItem( [ '', time_str, label, v_str, balance_str] )
            item.setFont(2, QFont(MONOSPACE_FONT))
            item.setFont(3, QFont(MONOSPACE_FONT))
            item.setFont(4, QFont(MONOSPACE_FONT))
            if value < 0:
                item.setForeground(3, QBrush(QColor("#BC1E1E")))
            if tx_hash:
                item.setData(0, Qt.UserRole, tx_hash)
            if is_default_label:
                item.setForeground(2, QBrush(QColor('grey')))
            item.setIcon(0, icon)
            self.insertTopLevelItem(0, item)
            if current_tx == tx_hash:
                self.setCurrentItem(item)

        run_hook('history_tab_update')


    def create_menu(self, position):
        self.selectedIndexes()
        item = self.currentItem()
        be = self.config.get('block_explorer', 'Blockchain.info')
        if be == 'Blockchain.info':
            block_explorer = 'https://blockchain.info/tx/'
        elif be == 'Blockr.io':
            block_explorer = 'https://blockr.io/tx/info/'
        elif be == 'Insight.is':
            block_explorer = 'http://live.insight.is/tx/'
        elif be == "Blocktrail.com":
            block_explorer = 'https://www.blocktrail.com/BTC/tx/'
        if not item:
            return
        tx_hash = str(item.data(0, Qt.UserRole).toString())
        if not tx_hash:
            return
        menu = QMenu()
        menu.addAction(_("Copy ID to Clipboard"), lambda: self.parent.app.clipboard().setText(tx_hash))
        menu.addAction(_("Details"), lambda: self.parent.show_transaction(self.wallet.transactions.get(tx_hash)))
        menu.addAction(_("Edit description"), lambda: self.edit_label(item))
        menu.addAction(_("View on block explorer"), lambda: webbrowser.open(block_explorer + tx_hash))
        menu.exec_(self.viewport().mapToGlobal(position))
<|MERGE_RESOLUTION|>--- conflicted
+++ resolved
@@ -1,7 +1,3 @@
-<<<<<<< HEAD
-from PyQt4.QtGui import *
-from electrum_ltc.i18n import _
-=======
 #!/usr/bin/env python
 #
 # Electrum - lightweight Bitcoin client
@@ -24,10 +20,9 @@
 import webbrowser
 
 from util import *
-from electrum.i18n import _
-from electrum.util import format_satoshis, format_time
-from electrum.plugins import run_hook
->>>>>>> 1a768427
+from electrum_ltc.i18n import _
+from electrum_ltc.util import format_satoshis, format_time
+from electrum_ltc.plugins import run_hook
 
 
 class HistoryWidget(MyTreeWidget):
@@ -82,15 +77,13 @@
     def create_menu(self, position):
         self.selectedIndexes()
         item = self.currentItem()
-        be = self.config.get('block_explorer', 'Blockchain.info')
-        if be == 'Blockchain.info':
-            block_explorer = 'https://blockchain.info/tx/'
+        be = self.config.get('block_explorer', 'explorer.litecoin.net')
+        if be == 'explorer.litecoin.net':
+            block_explorer = 'http://explorer.litecoin.net/tx/'
+        elif be == 'block-explorer.com':
+            block_explorer = 'http://block-explorer.com/tx/'
         elif be == 'Blockr.io':
-            block_explorer = 'https://blockr.io/tx/info/'
-        elif be == 'Insight.is':
-            block_explorer = 'http://live.insight.is/tx/'
-        elif be == "Blocktrail.com":
-            block_explorer = 'https://www.blocktrail.com/BTC/tx/'
+            block_explorer = 'https://ltc.blockr.io/tx/info/'
         if not item:
             return
         tx_hash = str(item.data(0, Qt.UserRole).toString())
