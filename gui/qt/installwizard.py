--- conflicted
+++ resolved
@@ -12,25 +12,14 @@
 from util import *
 from password_dialog import PasswordLayout, PW_NEW, PW_PASSPHRASE
 
-<<<<<<< HEAD
 from electrum_ltc.wallet import Wallet
 from electrum_ltc.mnemonic import prepare_seed
-from electrum_ltc.util import SilentException
-from electrum_ltc.wizard import (WizardBase, UserCancelled,
+from electrum_ltc.util import UserCancelled
+from electrum_ltc.wizard import (WizardBase,
                                  MSG_ENTER_PASSWORD, MSG_RESTORE_PASSPHRASE,
                                  MSG_COSIGNER, MSG_ENTER_SEED_OR_MPK,
                                  MSG_SHOW_MPK, MSG_VERIFY_SEED,
                                  MSG_GENERATING_WAIT)
-=======
-from electrum.wallet import Wallet
-from electrum.mnemonic import prepare_seed
-from electrum.util import UserCancelled
-from electrum.wizard import (WizardBase,
-                             MSG_ENTER_PASSWORD, MSG_RESTORE_PASSPHRASE,
-                             MSG_COSIGNER, MSG_ENTER_SEED_OR_MPK,
-                             MSG_SHOW_MPK, MSG_VERIFY_SEED,
-                             MSG_GENERATING_WAIT)
->>>>>>> 16397b1e
 
 def clean_text(seed_e):
     text = unicode(seed_e.toPlainText()).strip()
