from PyQt4.QtGui import *
from PyQt4.QtCore import *
import PyQt4.QtCore as QtCore

import electrum_ltc as electrum
from electrum_ltc.i18n import _
from electrum_ltc import Wallet, Wallet_2of2, Wallet_2of3
from electrum_ltc import bitcoin
from electrum_ltc import util

import seed_dialog
from network_dialog import NetworkDialog
from util import *
from amountedit import AmountEdit

import sys
import threading
<<<<<<< HEAD
from electrum_ltc.plugins import always_hook
from electrum_ltc.mnemonic import prepare_seed
=======
from electrum.plugins import always_hook, run_hook
from electrum.mnemonic import prepare_seed
>>>>>>> 16344b43

MSG_ENTER_ANYTHING    = _("Please enter a wallet seed, a master public key, a list of Litecoin addresses, or a list of private keys")
MSG_SHOW_MPK          = _("This is your master public key")
MSG_ENTER_MPK         = _("Please enter your master public key")
MSG_ENTER_COLD_MPK    = _("Please enter the master public key of your cosigner wallet")
MSG_ENTER_SEED_OR_MPK = _("Please enter a wallet seed, BIP32 private key, or master public key")
MSG_VERIFY_SEED       = _("Your seed is important!") + "\n" + _("To make sure that you have properly saved your seed, please retype it here.")


class InstallWizard(QDialog):

    def __init__(self, config, network, storage, app):
        QDialog.__init__(self)
        self.app = app
        self.config = config
        self.network = network
        self.storage = storage
        self.setMinimumSize(575, 400)
        self.setMaximumSize(575, 400)
        self.setWindowTitle('Electrum' + '  -  ' + os.path.basename(self.storage.path))
        self.connect(self, QtCore.SIGNAL('accept'), self.accept)
        self.stack = QStackedLayout()
        self.setLayout(self.stack)

    def set_layout(self, layout):
        w = QWidget()
        w.setLayout(layout)
        self.stack.addWidget(w)
        self.stack.setCurrentWidget(w)
        self.show()

    def restore_or_create(self):
        vbox = QVBoxLayout()
        main_label = QLabel(_("Electrum could not find an existing wallet."))
        vbox.addWidget(main_label)
        grid = QGridLayout()
        grid.setSpacing(5)
        gb1 = QGroupBox(_("What do you want to do?"))
        vbox.addWidget(gb1)
        b1 = QRadioButton(gb1)
        b1.setText(_("Create new wallet"))
        b1.setChecked(True)
        b2 = QRadioButton(gb1)
        b2.setText(_("Restore a wallet or import keys"))
        group1 = QButtonGroup()
        group1.addButton(b1)
        group1.addButton(b2)
        vbox.addWidget(b1)
        vbox.addWidget(b2)

        gb2 = QGroupBox(_("Wallet type:"))
        vbox.addWidget(gb2)
        group2 = QButtonGroup()

        self.wallet_types = [
            ('standard',  _("Standard wallet")),
            ('twofactor', _("Wallet with two-factor authentication")),
            ('multisig',  _("Multi-signature wallet")),
            ('hardware',  _("Hardware wallet")),
        ]

        for i, (wtype,name) in enumerate(self.wallet_types):
            if not filter(lambda x:x[0]==wtype, electrum.wallet.wallet_types):
                continue
            button = QRadioButton(gb2)
            button.setText(name)
            vbox.addWidget(button)
            group2.addButton(button)
            group2.setId(button, i)
            if i==0:
                button.setChecked(True)

        vbox.addStretch(1)
        self.set_layout(vbox)
        vbox.addLayout(Buttons(CancelButton(self), OkButton(self, _('Next'))))
        self.show()
        self.raise_()

        if not self.exec_():
            return None, None

        action = 'create' if b1.isChecked() else 'restore'
        wallet_type = self.wallet_types[group2.checkedId()][0]
        return action, wallet_type


    def verify_seed(self, seed, sid, func=None):
        r = self.enter_seed_dialog(MSG_VERIFY_SEED, sid, func)
        if not r:
            return
        if prepare_seed(r) != prepare_seed(seed):
            QMessageBox.warning(None, _('Error'), _('Incorrect seed'), _('OK'))
            return False
        else:
            return True


    def get_seed_text(self, seed_e):
        text = unicode(seed_e.toPlainText()).strip()
        text = ' '.join(text.split())
        return text

    def is_any(self, text):
        return Wallet.is_seed(text) or Wallet.is_old_mpk(text) or Wallet.is_xpub(text) or Wallet.is_xprv(text) or Wallet.is_address(text) or Wallet.is_private_key(text)

    def is_mpk(self, text):
        return Wallet.is_xpub(text) or Wallet.is_old_mpk(text)

    def enter_seed_dialog(self, msg, sid, func=None):
        if func is None:
            func = self.is_any
        vbox, seed_e = seed_dialog.enter_seed_box(msg, self, sid)
        vbox.addStretch(1)
        button = OkButton(self, _('Next'))
        vbox.addLayout(Buttons(CancelButton(self), button))
        button.setEnabled(False)
        seed_e.textChanged.connect(lambda: button.setEnabled(func(self.get_seed_text(seed_e))))
        self.set_layout(vbox)
        if not self.exec_():
            return
        return self.get_seed_text(seed_e)


    def multi_mpk_dialog(self, xpub_hot, n):
        vbox = QVBoxLayout()
        vbox0 = seed_dialog.show_seed_box(MSG_SHOW_MPK, xpub_hot, 'hot')
        vbox.addLayout(vbox0)
        entries = []
        for i in range(n):
            vbox2, seed_e2 = seed_dialog.enter_seed_box(MSG_ENTER_COLD_MPK, self, 'cold')
            vbox.addLayout(vbox2)
            entries.append(seed_e2)
        vbox.addStretch(1)
        button = OkButton(self, _('Next'))
        vbox.addLayout(Buttons(CancelButton(self), button))
        button.setEnabled(False)
        f = lambda: button.setEnabled( map(lambda e: Wallet.is_xpub(self.get_seed_text(e)), entries) == [True]*len(entries))
        for e in entries:
            e.textChanged.connect(f)
        self.set_layout(vbox)
        if not self.exec_():
            return
        return map(lambda e: self.get_seed_text(e), entries)


    def multi_seed_dialog(self, n):
        vbox = QVBoxLayout()
        vbox1, seed_e1 = seed_dialog.enter_seed_box(MSG_ENTER_SEED_OR_MPK, self, 'hot')
        vbox.addLayout(vbox1)
        entries = [seed_e1]
        for i in range(n):
            vbox2, seed_e2 = seed_dialog.enter_seed_box(MSG_ENTER_SEED_OR_MPK, self, 'cold')
            vbox.addLayout(vbox2)
            entries.append(seed_e2)
        vbox.addStretch(1)
        button = OkButton(self, _('Next'))
        vbox.addLayout(Buttons(CancelButton(self), button))
        button.setEnabled(False)
        f = lambda: button.setEnabled( map(lambda e: self.is_any(self.get_seed_text(e)), entries) == [True]*len(entries))
        for e in entries:
            e.textChanged.connect(f)
        self.set_layout(vbox)
        if not self.exec_():
            return
        return map(lambda e: self.get_seed_text(e), entries)


    def waiting_dialog(self, task, msg= _("Electrum is generating your addresses, please wait.")):
        def target():
            task()
            self.emit(QtCore.SIGNAL('accept'))

        vbox = QVBoxLayout()
        self.waiting_label = QLabel(msg)
        vbox.addWidget(self.waiting_label)
        self.set_layout(vbox)
        t = threading.Thread(target = target)
        t.start()
        self.exec_()




    def network_dialog(self):
        # skip this if config already exists
        if self.config.get('server') is not None:
            return

        grid = QGridLayout()
        grid.setSpacing(5)

        label = QLabel(_("Electrum communicates with remote servers to get information about your transactions and addresses. The servers all fulfil the same purpose only differing in hardware. In most cases you simply want to let Electrum pick one at random if you have a preference though feel free to select a server manually.") + "\n\n" \
                      + _("How do you want to connect to a server:")+" ")
        label.setWordWrap(True)
        grid.addWidget(label, 0, 0)

        gb = QGroupBox()

        b1 = QRadioButton(gb)
        b1.setText(_("Auto connect"))
        b1.setChecked(True)

        b2 = QRadioButton(gb)
        b2.setText(_("Select server manually"))

        #b3 = QRadioButton(gb)
        #b3.setText(_("Stay offline"))

        grid.addWidget(b1,1,0)
        grid.addWidget(b2,2,0)
        #grid.addWidget(b3,3,0)

        vbox = QVBoxLayout()
        vbox.addLayout(grid)

        vbox.addStretch(1)
        vbox.addLayout(Buttons(CancelButton(self), OkButton(self, _('Next'))))

        self.set_layout(vbox)
        if not self.exec_():
            return

        if b2.isChecked():
            return NetworkDialog(self.network, self.config, None).do_exec()
        else:
            self.config.set_key('auto_connect', True, True)
            return


    def show_message(self, msg, icon=None):
        vbox = QVBoxLayout()
        self.set_layout(vbox)
        if icon:
            logo = QLabel()
            logo.setPixmap(icon)
            vbox.addWidget(logo)
        vbox.addWidget(QLabel(msg))
        vbox.addStretch(1)
        vbox.addLayout(Buttons(CloseButton(self)))
        if not self.exec_():
            return None


    def choice(self, title, msg, choices):
        vbox = QVBoxLayout()
        self.set_layout(vbox)
        vbox.addWidget(QLabel(title))
        gb2 = QGroupBox(msg)
        vbox.addWidget(gb2)
        group2 = QButtonGroup()
        for i,c in enumerate(choices):
            button = QRadioButton(gb2)
            button.setText(c[1])
            vbox.addWidget(button)
            group2.addButton(button)
            group2.setId(button, i)
            if i==0:
                button.setChecked(True)
        vbox.addStretch(1)
        vbox.addLayout(Buttons(CancelButton(self), OkButton(self, _('Next'))))
        if not self.exec_():
            return
        wallet_type = choices[group2.checkedId()][0]
        return wallet_type


    def question(self, msg, yes_label=_('OK'), no_label=_('Cancel'), icon=None):
        vbox = QVBoxLayout()
        self.set_layout(vbox)
        if icon:
            logo = QLabel()
            logo.setPixmap(icon)
            vbox.addWidget(logo)
        label = QLabel(msg)
        label.setWordWrap(True)
        vbox.addWidget(label)
        vbox.addStretch(1)
        vbox.addLayout(Buttons(CancelButton(self, no_label), OkButton(self, yes_label)))
        if not self.exec_():
            return None
        return True


    def show_seed(self, seed, sid):
        vbox = seed_dialog.show_seed_box_msg(seed, sid)
        vbox.addLayout(Buttons(CancelButton(self), OkButton(self, _("Next"))))
        self.set_layout(vbox)
        return self.exec_()


    def password_dialog(self):
        msg = _("Please choose a password to encrypt your wallet keys.")+'\n'\
              +_("Leave these fields empty if you want to disable encryption.")
        from password_dialog import make_password_dialog, run_password_dialog
        self.set_layout( make_password_dialog(self, None, msg) )
        return run_password_dialog(self, None, self)[2]


    def run(self, action, wallet_type):

        if action in ['create', 'restore']:
            if wallet_type == 'multisig':
                wallet_type = self.choice(_("Multi Signature Wallet"), 'Select wallet type', [('2of2', _("2 of 2")),('2of3',_("2 of 3"))])
                if not wallet_type:
                    return
            elif wallet_type == 'hardware':
                hardware_wallets = map(lambda x:(x[1],x[2]), filter(lambda x:x[0]=='hardware', electrum.wallet.wallet_types))
                wallet_type = self.choice(_("Hardware Wallet"), 'Select your hardware wallet', hardware_wallets)
                if not wallet_type:
                    return
            elif wallet_type == 'twofactor':
                wallet_type = '2fa'
            if action == 'create':
                self.storage.put('wallet_type', wallet_type, False)

        if action is None:
            return

        if action == 'restore':
            wallet = self.restore(wallet_type)
            if not wallet:
                return
            action = None
        else:
            wallet = Wallet(self.storage)
            action = wallet.get_action()
            # fixme: password is only needed for multiple accounts
            password = None

        # load wallet in plugins
        run_hook('load_wallet', wallet, self)

        while action is not None:
            util.print_error("installwizard:", wallet, action)

            if action == 'create_seed':
                lang = self.config.get('language')
                seed = wallet.make_seed(lang)
                if not self.show_seed(seed, None):
                    return
                if not self.verify_seed(seed, None):
                    return
                password = self.password_dialog()
                wallet.add_seed(seed, password)
                wallet.create_master_keys(password)

            elif action == 'add_cosigner':
                xpub1 = wallet.master_public_keys.get("x1/")
                r = self.multi_mpk_dialog(xpub1, 1)
                if not r:
                    return
                xpub2 = r[0]
                wallet.add_master_public_key("x2/", xpub2)

            elif action == 'add_two_cosigners':
                xpub1 = wallet.master_public_keys.get("x1/")
                r = self.multi_mpk_dialog(xpub1, 2)
                if not r:
                    return
                xpub2, xpub3 = r
                wallet.add_master_public_key("x2/", xpub2)
                wallet.add_master_public_key("x3/", xpub3)

            elif action == 'create_accounts':
                wallet.create_main_account(password)
                self.waiting_dialog(wallet.synchronize)

            else:
                f = always_hook('get_wizard_action', self, wallet, action)
                if not f:
                    raise BaseException('unknown wizard action', action)
                r = f(wallet, self)
                if not r:
                    return

            # next action
            action = wallet.get_action()


        if self.network:
            if self.network.interfaces:
                self.network_dialog()
            else:
                QMessageBox.information(None, _('Warning'), _('You are offline'), _('OK'))
                self.network.stop()
                self.network = None

        # start wallet threads
        wallet.start_threads(self.network)

        if action == 'restore':
            self.waiting_dialog(lambda: wallet.restore(self.waiting_label.setText))
            if self.network:
                msg = _("Recovery successful") if wallet.is_found() else _("No transactions found for this seed")
            else:
                msg = _("This wallet was restored offline. It may contain more addresses than displayed.")
            QMessageBox.information(None, _('Information'), msg, _('OK'))

        return wallet



    def restore(self, t):

            if t == 'standard':
                text = self.enter_seed_dialog(MSG_ENTER_ANYTHING, None)
                if not text:
                    return
                if Wallet.is_xprv(text):
                    password = self.password_dialog()
                    wallet = Wallet.from_xprv(text, password, self.storage)
                elif Wallet.is_old_mpk(text):
                    wallet = Wallet.from_old_mpk(text, self.storage)
                elif Wallet.is_xpub(text):
                    wallet = Wallet.from_xpub(text, self.storage)
                elif Wallet.is_address(text):
                    wallet = Wallet.from_address(text, self.storage)
                elif Wallet.is_private_key(text):
                    password = self.password_dialog()
                    wallet = Wallet.from_private_key(text, password, self.storage)
                elif Wallet.is_seed(text):
                    password = self.password_dialog()
                    wallet = Wallet.from_seed(text, password, self.storage)
                else:
                    raise BaseException('unknown wallet type')

            elif t in ['2of2', '2of3']:
                key_list = self.multi_seed_dialog(1 if t == '2of2' else 2)
                if not key_list:
                    return
                password = self.password_dialog() if any(map(lambda x: Wallet.is_seed(x) or Wallet.is_xprv(x), key_list)) else None
                wallet = Wallet.from_multisig(key_list, password, self.storage)

            else:
                self.storage.put('wallet_type', t)
                wallet = always_hook('installwizard_restore', self, self.storage)
                if not wallet:
                    return

            # create first keys offline
            self.waiting_dialog(wallet.synchronize)

            return wallet<|MERGE_RESOLUTION|>--- conflicted
+++ resolved
@@ -15,13 +15,8 @@
 
 import sys
 import threading
-<<<<<<< HEAD
-from electrum_ltc.plugins import always_hook
+from electrum_ltc.plugins import always_hook, run_hook
 from electrum_ltc.mnemonic import prepare_seed
-=======
-from electrum.plugins import always_hook, run_hook
-from electrum.mnemonic import prepare_seed
->>>>>>> 16344b43
 
 MSG_ENTER_ANYTHING    = _("Please enter a wallet seed, a master public key, a list of Litecoin addresses, or a list of private keys")
 MSG_SHOW_MPK          = _("This is your master public key")
