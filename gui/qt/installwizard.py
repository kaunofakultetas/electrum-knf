from sys import stdout

from PyQt4.QtGui import *
from PyQt4.QtCore import *
import PyQt4.QtCore as QtCore

import electrum_ltc as electrum
from electrum_ltc.i18n import _

import seed_dialog
from network_dialog import NetworkDialog
from util import *
from password_dialog import PasswordDialog

<<<<<<< HEAD
from electrum_ltc.wallet import Wallet
from electrum_ltc.mnemonic import prepare_seed
from electrum_ltc.wizard import (WizardBase, UserCancelled,
                                 MSG_ENTER_PASSWORD, MSG_RESTORE_PASSPHRASE,
                                 MSG_COSIGNER, MSG_ENTER_SEED_OR_MPK,
                                 MSG_SHOW_MPK, MSG_VERIFY_SEED)
=======
from electrum.wallet import Wallet
from electrum.mnemonic import prepare_seed
from electrum.wizard import (WizardBase, UserCancelled,
                             MSG_ENTER_PASSWORD, MSG_RESTORE_PASSPHRASE,
                             MSG_COSIGNER, MSG_ENTER_SEED_OR_MPK,
                             MSG_SHOW_MPK, MSG_VERIFY_SEED,
                             MSG_GENERATING_WAIT)
>>>>>>> b21ea139

class CosignWidget(QWidget):
    size = 120

    def __init__(self, m, n):
        QWidget.__init__(self)
        self.R = QRect(0, 0, self.size, self.size)
        self.setGeometry(self.R)
        self.m = m
        self.n = n

    def set_n(self, n):
        self.n = n
        self.update()

    def set_m(self, m):
        self.m = m
        self.update()

    def paintEvent(self, event):
        import math
        bgcolor = self.palette().color(QPalette.Background)
        pen = QPen(bgcolor, 7, QtCore.Qt.SolidLine)
        qp = QPainter()
        qp.begin(self)
        qp.setPen(pen)
        qp.setRenderHint(QPainter.Antialiasing)
        qp.setBrush(Qt.gray)
        for i in range(self.n):
            alpha = int(16* 360 * i/self.n)
            alpha2 = int(16* 360 * 1/self.n)
            qp.setBrush(Qt.green if i<self.m else Qt.gray)
            qp.drawPie(self.R, alpha, alpha2)
        qp.end()


# WindowModalDialog must come first as it overrides show_error
class InstallWizard(WindowModalDialog, WizardBase):

    def __init__(self, config, app, plugins):
        title = 'Electrum  -  ' + _('Install Wizard')
        WindowModalDialog.__init__(self, None, title=title)
        self.app = app
        self.config = config
        # Set for base base class
        self.plugins = plugins
        self.language_for_seed = config.get('language')
        self.setMinimumSize(575, 400)
        self.setMaximumSize(575, 400)
        self.connect(self, QtCore.SIGNAL('accept'), self.accept)
        self.stack = QStackedLayout()
        self.setLayout(self.stack)

    def open_wallet(self, *args):
        '''Wrap the base wizard implementation with try/except blocks
        to give a sensible error message to the user.'''
        wallet = None
        try:
            wallet = super(InstallWizard, self).open_wallet(*args)
        except UserCancelled:
            self.print_error("wallet creation cancelled by user")
        return wallet

    def remove_from_recently_open(self, filename):
        self.config.remove_from_recently_open(filename)

    # Called by plugins
    def confirm(self, msg, icon=None):
        '''Returns True or False'''
        vbox = QVBoxLayout()
        self.set_layout(vbox)
        if icon:
            logo = QLabel()
            logo.setPixmap(icon)
            vbox.addWidget(logo)
        label = QLabel(msg)
        label.setWordWrap(True)
        vbox.addWidget(label)
        vbox.addStretch(1)
        vbox.addLayout(Buttons(CancelButton(self, _("Cancel")),
                               OkButton(self, _("Next"))))
        if not self.exec_():
            raise UserCancelled

    def show_and_verify_seed(self, seed, is_valid=None):
        """Show the user their seed.  Ask them to re-enter it.  Return
        True on success."""
        self.show_seed(seed)
        self.app.clipboard().clear()
        self.verify_seed(seed, is_valid)

    def pw_dialog(self, msg, kind):
        dialog = PasswordDialog(self, None, msg, kind)
        accepted, p, pass_text = dialog.run()
        if not accepted:
            raise UserCancelled
        return pass_text

    def request_passphrase(self, device_text, restore=True):
        """Request a passphrase for a wallet from the given device and
        confirm it.  restore is True if restoring a wallet.  Should return
        a unicode string."""
        if restore:
            msg = MSG_RESTORE_PASSPHRASE % device_text
        return unicode(self.pw_dialog(msg, PasswordDialog.PW_PASSPHRASE) or '')

    def request_password(self, msg=None):
        """Request the user enter a new password and confirm it.  Return
        the password or None for no password."""
        return self.pw_dialog(msg or MSG_ENTER_PASSWORD, PasswordDialog.PW_NEW)

    def choose_server(self, network):
        # Show network dialog if config does not exist
        if self.config.get('server') is None:
            self.network_dialog(network)

    def show_restore(self, wallet, network, action):
        def on_finished(b):
            if action == 'restore':
                if network:
                    if wallet.is_found():
                        msg = _("Recovery successful")
                    else:
                        msg = _("No transactions found for this seed")
                else:
                    msg = _("This wallet was restored offline. It may "
                            "contain more addresses than displayed.")
                self.show_message(msg)

    def create_addresses(self, wallet):
        def task():
            wallet.synchronize()
            self.emit(QtCore.SIGNAL('accept'))
        t = threading.Thread(target = task)
        t.start()
        vbox = QVBoxLayout()
        self.waiting_label = QLabel(MSG_GENERATING_WAIT)
        vbox.addWidget(self.waiting_label)
        self.set_layout(vbox)
        self.raise_()
        self.exec_()

    def set_layout(self, layout):
        w = QWidget()
        w.setLayout(layout)
        self.stack.addWidget(w)
        self.stack.setCurrentWidget(w)
        self.show()

    def query_create_or_restore(self, wallet_kinds):
        """Ask the user what they want to do, and to what wallet kind.
        wallet_kinds is an array of tuples (kind, description).
        Return a tuple (action, kind).  Action is 'create' or 'restore',
        and kind is one of the wallet kinds passed."""
        vbox = QVBoxLayout()

        main_label = QLabel(_("Electrum could not find an existing wallet."))
        vbox.addWidget(main_label)

        grid = QGridLayout()
        grid.setSpacing(5)

        gb1 = QGroupBox(_("What do you want to do?"))
        vbox.addWidget(gb1)
        vbox1 = QVBoxLayout()
        gb1.setLayout(vbox1)

        b1 = QRadioButton(gb1)
        b1.setText(_("Create new wallet"))
        b1.setChecked(True)

        b2 = QRadioButton(gb1)
        b2.setText(_("Restore a wallet or import keys"))

        group1 = QButtonGroup()
        group1.addButton(b1)
        group1.addButton(b2)
        vbox1.addWidget(b1)
        vbox1.addWidget(b2)

        gb2 = QGroupBox(_("Wallet type:"))
        vbox.addWidget(gb2)

        vbox2 = QVBoxLayout()
        gb2.setLayout(vbox2)

        group2 = QButtonGroup()

        for i, (wtype,name) in enumerate(wallet_kinds):
            if not filter(lambda x:x[0]==wtype, electrum.wallet.wallet_types):
                continue
            button = QRadioButton(gb2)
            button.setText(name)
            vbox2.addWidget(button)
            group2.addButton(button)
            group2.setId(button, i)

            if i==0:
                button.setChecked(True)

        vbox.addStretch(1)
        OK = OkButton(self, _('Next'))
        vbox.addLayout(Buttons(CancelButton(self), OK))
        self.set_layout(vbox)
        OK.setDefault(True)
        self.raise_()

        if not self.exec_():
            raise UserCancelled

        action = 'create' if b1.isChecked() else 'restore'
        wallet_type = wallet_kinds[group2.checkedId()][0]
        return action, wallet_type

    def verify_seed(self, seed, is_valid=None):
        while True:
            r = self.request_seed(MSG_VERIFY_SEED, is_valid)
            if prepare_seed(r) == prepare_seed(seed):
                return
            self.show_error(_('Incorrect seed'))

    def get_seed_text(self, seed_e):
        text = unicode(seed_e.toPlainText()).strip()
        text = ' '.join(text.split())
        return text

    def request_seed(self, msg, is_valid=None):
        is_valid = is_valid or Wallet.is_any
        vbox, seed_e = seed_dialog.enter_seed_box(msg, self)
        vbox.addStretch(1)
        button = OkButton(self, _('Next'))
        vbox.addLayout(Buttons(CancelButton(self), button))
        button.setEnabled(False)
        def set_enabled():
            button.setEnabled(is_valid(self.get_seed_text(seed_e)))
        seed_e.textChanged.connect(set_enabled)
        self.set_layout(vbox)
        if not self.exec_():
            raise UserCancelled
        return self.get_seed_text(seed_e)

    def request_many(self, n, xpub_hot=None):
        vbox = QVBoxLayout()
        scroll = QScrollArea()
        scroll.setEnabled(True)
        scroll.setWidgetResizable(True)
        vbox.addWidget(scroll)

        w = QWidget()
        scroll.setWidget(w)

        innerVbox = QVBoxLayout()
        w.setLayout(innerVbox)

        entries = []
        if xpub_hot:
            vbox0 = seed_dialog.show_seed_box(MSG_SHOW_MPK, xpub_hot, 'hot')
        else:
            vbox0, seed_e1 = seed_dialog.enter_seed_box(MSG_ENTER_SEED_OR_MPK, self, 'hot')
            entries.append(seed_e1)
        innerVbox.addLayout(vbox0)

        for i in range(n):
            if xpub_hot:
                msg = MSG_COSIGNER % (i + 1)
            else:
                msg = MSG_ENTER_SEED_OR_MPK
            vbox2, seed_e2 = seed_dialog.enter_seed_box(msg, self, 'cold')
            innerVbox.addLayout(vbox2)
            entries.append(seed_e2)

        vbox.addStretch(1)
        button = OkButton(self, _('Next'))
        vbox.addLayout(Buttons(CancelButton(self), button))
        button.setEnabled(False)
        def get_texts():
            return [self.get_seed_text(entry) for entry in entries]
        def set_enabled():
            texts = get_texts()
            is_valid = Wallet.is_xpub if xpub_hot else Wallet.is_any
            all_valid = all(is_valid(text) for text in texts)
            if xpub_hot:
                texts.append(xpub_hot)
            has_dups = len(set(texts)) < len(texts)
            button.setEnabled(all_valid and not has_dups)
        for e in entries:
            e.textChanged.connect(set_enabled)
        self.set_layout(vbox)
        if not self.exec_():
            raise UserCancelled
        return get_texts()

    def network_dialog(self, network):
        grid = QGridLayout()
        grid.setSpacing(5)
        label = QLabel(_("Electrum communicates with remote servers to get information about your transactions and addresses. The servers all fulfil the same purpose only differing in hardware. In most cases you simply want to let Electrum pick one at random if you have a preference though feel free to select a server manually.") + "\n\n" \
                      + _("How do you want to connect to a server:")+" ")
        label.setWordWrap(True)
        grid.addWidget(label, 0, 0)
        gb = QGroupBox()
        b1 = QRadioButton(gb)
        b1.setText(_("Auto connect"))
        b1.setChecked(True)
        b2 = QRadioButton(gb)
        b2.setText(_("Select server manually"))
        grid.addWidget(b1,1,0)
        grid.addWidget(b2,2,0)
        vbox = QVBoxLayout()
        vbox.addLayout(grid)
        vbox.addStretch(1)
        vbox.addLayout(Buttons(CancelButton(self), OkButton(self, _('Next'))))

        self.set_layout(vbox)
        if not self.exec_():
            return

        if b2.isChecked():
            NetworkDialog(network, self.config, None).do_exec()
        else:
            self.config.set_key('auto_connect', True, True)
            network.auto_connect = True

    def query_choice(self, msg, choices):
        vbox = QVBoxLayout()
        self.set_layout(vbox)
        if len(msg) > 50:
            label = QLabel(msg)
            label.setWordWrap(True)
            vbox.addWidget(label)
            msg = ""
        gb2 = QGroupBox(msg)
        vbox.addWidget(gb2)

        vbox2 = QVBoxLayout()
        gb2.setLayout(vbox2)

        group2 = QButtonGroup()
        for i,c in enumerate(choices):
            button = QRadioButton(gb2)
            button.setText(c)
            vbox2.addWidget(button)
            group2.addButton(button)
            group2.setId(button, i)
            if i==0:
                button.setChecked(True)
        vbox.addStretch(1)
        next_button = OkButton(self, _('Next'))
        next_button.setEnabled(bool(choices))
        vbox.addLayout(Buttons(CancelButton(self), next_button))
        if not self.exec_():
            raise UserCancelled
        return group2.checkedId()

    def query_multisig(self, action):
        vbox = QVBoxLayout()
        self.set_layout(vbox)
        vbox.addWidget(QLabel(_("Multi Signature Wallet")))

        cw = CosignWidget(2, 2)
        vbox.addWidget(cw, 1)
        vbox.addWidget(QLabel(_("Please choose the number of signatures needed to unlock funds in your wallet") + ':'))

        m_edit = QSpinBox()
        n_edit = QSpinBox()
        m_edit.setValue(2)
        n_edit.setValue(2)
        n_edit.setMinimum(2)
        n_edit.setMaximum(15)
        m_edit.setMinimum(1)
        m_edit.setMaximum(2)
        n_edit.valueChanged.connect(m_edit.setMaximum)

        n_edit.valueChanged.connect(cw.set_n)
        m_edit.valueChanged.connect(cw.set_m)

        hbox = QHBoxLayout()
        hbox.addWidget(QLabel(_('Require')))
        hbox.addWidget(m_edit)
        hbox.addWidget(QLabel(_('of')))
        hbox.addWidget(n_edit)
        hbox.addWidget(QLabel(_('signatures')))
        hbox.addStretch(1)

        vbox.addLayout(hbox)
        vbox.addStretch(1)
        vbox.addLayout(Buttons(CancelButton(self), OkButton(self, _('Next'))))
        if not self.exec_():
            raise UserCancelled
        m = int(m_edit.value())
        n = int(n_edit.value())
        wallet_type = '%dof%d'%(m,n)
        return wallet_type

    def show_seed(self, seed):
        vbox = seed_dialog.show_seed_box_msg(seed, None)
        vbox.addLayout(Buttons(CancelButton(self), OkButton(self, _("Next"))))
        self.set_layout(vbox)
        if not self.exec_():
            raise UserCancelled

    def request_trezor_init_settings(self, method, device):
        vbox = QVBoxLayout()

        main_label = QLabel(_("Initialization settings for your %s:") % device)
        vbox.addWidget(main_label)

        OK_button = OkButton(self, _('Next'))

        if method in [self.TIM_NEW, self.TIM_RECOVER]:
            gb = QGroupBox()
            vbox1 = QVBoxLayout()
            gb.setLayout(vbox1)
            vbox.addWidget(gb)
            gb.setTitle(_("Select your seed length:"))
            choices = [
                _("12 words"),
                _("18 words"),
                _("24 words"),
            ]
            bg = QButtonGroup()
            for i, choice in enumerate(choices):
                rb = QRadioButton(gb)
                rb.setText(choice)
                bg.addButton(rb)
                bg.setId(rb, i)
                vbox1.addWidget(rb)
                rb.setChecked(True)
            cb_pin = QCheckBox(_('Enable PIN protection'))
            cb_pin.setChecked(True)
        else:
            text = QTextEdit()
            text.setMaximumHeight(60)
            if method == self.TIM_MNEMONIC:
                msg = _("Enter your BIP39 mnemonic:")
            else:
                msg = _("Enter the master private key beginning with xprv:")
                def set_enabled():
                    OK_button.setEnabled(Wallet.is_xprv(
                        self.get_seed_text(text)))
                text.textChanged.connect(set_enabled)
                OK_button.setEnabled(False)

            vbox.addWidget(QLabel(msg))
            vbox.addWidget(text)
            pin = QLineEdit()
            pin.setValidator(QRegExpValidator(QRegExp('[1-9]{0,10}')))
            pin.setMaximumWidth(100)
            hbox_pin = QHBoxLayout()
            hbox_pin.addWidget(QLabel(_("Enter your PIN (digits 1-9):")))
            hbox_pin.addWidget(pin)
            hbox_pin.addStretch(1)

        label = QLabel(_("Enter a label to name your device:"))
        name = QLineEdit()
        hl = QHBoxLayout()
        hl.addWidget(label)
        hl.addWidget(name)
        hl.addStretch(1)
        vbox.addLayout(hl)

        if method in [self.TIM_NEW, self.TIM_RECOVER]:
            vbox.addWidget(cb_pin)
        else:
            vbox.addLayout(hbox_pin)

        cb_phrase = QCheckBox(_('Enable Passphrase protection'))
        cb_phrase.setChecked(False)
        vbox.addWidget(cb_phrase)

        vbox.addStretch(1)
        vbox.addLayout(Buttons(CancelButton(self), OK_button))
        self.set_layout(vbox)

        if not self.exec_():
            raise UserCancelled

        if method in [self.TIM_NEW, self.TIM_RECOVER]:
            item = bg.checkedId()
            pin = cb_pin.isChecked()
        else:
            item = ' '.join(str(self.get_seed_text(text)).split())
            pin = str(pin.text())

        return (item, unicode(name.text()), pin, cb_phrase.isChecked())<|MERGE_RESOLUTION|>--- conflicted
+++ resolved
@@ -12,22 +12,13 @@
 from util import *
 from password_dialog import PasswordDialog
 
-<<<<<<< HEAD
 from electrum_ltc.wallet import Wallet
 from electrum_ltc.mnemonic import prepare_seed
 from electrum_ltc.wizard import (WizardBase, UserCancelled,
                                  MSG_ENTER_PASSWORD, MSG_RESTORE_PASSPHRASE,
                                  MSG_COSIGNER, MSG_ENTER_SEED_OR_MPK,
-                                 MSG_SHOW_MPK, MSG_VERIFY_SEED)
-=======
-from electrum.wallet import Wallet
-from electrum.mnemonic import prepare_seed
-from electrum.wizard import (WizardBase, UserCancelled,
-                             MSG_ENTER_PASSWORD, MSG_RESTORE_PASSPHRASE,
-                             MSG_COSIGNER, MSG_ENTER_SEED_OR_MPK,
-                             MSG_SHOW_MPK, MSG_VERIFY_SEED,
-                             MSG_GENERATING_WAIT)
->>>>>>> b21ea139
+                                 MSG_SHOW_MPK, MSG_VERIFY_SEED,
+                                 MSG_GENERATING_WAIT)
 
 class CosignWidget(QWidget):
     size = 120
