--- conflicted
+++ resolved
@@ -82,12 +82,7 @@
             self.func()
 
 
-<<<<<<< HEAD
 from electrum_ltc.paymentrequest import PR_UNPAID, PR_PAID, PR_UNKNOWN, PR_EXPIRED
-from electrum_ltc.paymentrequest import PaymentRequest, get_payment_request
-=======
-from electrum.paymentrequest import PR_UNPAID, PR_PAID, PR_UNKNOWN, PR_EXPIRED
->>>>>>> b8eea5f5
 
 pr_icons = {
     PR_UNPAID:":icons/unpaid.png",
@@ -1361,38 +1356,15 @@
         if not URI:
             return
         try:
-<<<<<<< HEAD
-            out = util.parse_URI(unicode(URI))
-        except Exception as e:
-            QMessageBox.warning(self, _('Error'), _('Invalid litecoin URI:') + '\n' + str(e), _('OK'))
-=======
             out = util.parse_URI(unicode(URI), self.on_pr)
         except BaseException as e:
-            QMessageBox.warning(self, _('Error'), _('Invalid bitcoin URI:') + '\n' + str(e), _('OK'))
->>>>>>> b8eea5f5
+            QMessageBox.warning(self, _('Error'), _('Invalid litecoin URI:') + '\n' + str(e), _('OK'))
             return
         self.tabs.setCurrentIndex(1)
         r = out.get('r')
         sig = out.get('sig')
         name = out.get('name')
         if r or (name and sig):
-<<<<<<< HEAD
-            def get_payment_request_thread():
-                if name and sig:
-                    from electrum_ltc import paymentrequest
-                    pr = paymentrequest.serialize_request(out).SerializeToString()
-                    self.payment_request = paymentrequest.PaymentRequest(pr)
-                else:
-                    self.payment_request = get_payment_request(r)
-                if self.payment_request.verify(self.contacts):
-                    self.emit(SIGNAL('payment_request_ok'))
-                else:
-                    self.emit(SIGNAL('payment_request_error'))
-            t = threading.Thread(target=get_payment_request_thread)
-            t.setDaemon(True)
-            t.start()
-=======
->>>>>>> b8eea5f5
             self.prepare_for_payment_request()
             return
         address = out.get('address')
