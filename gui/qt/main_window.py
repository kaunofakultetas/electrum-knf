--- conflicted
+++ resolved
@@ -34,21 +34,12 @@
 
 import icons_rc
 
-<<<<<<< HEAD
-from electrum_ltc.util import format_satoshis, format_time, NotEnoughFunds
+from electrum_ltc.util import format_satoshis, format_time, NotEnoughFunds, StoreDict
 from electrum_ltc import Transaction
 from electrum_ltc import mnemonic
 from electrum_ltc import util, bitcoin, commands, Interface, Wallet
 from electrum_ltc import SimpleConfig, Wallet, WalletStorage
 from electrum_ltc import Imported_Wallet
-=======
-from electrum.util import format_satoshis, format_time, NotEnoughFunds, StoreDict
-from electrum import Transaction
-from electrum import mnemonic
-from electrum import util, bitcoin, commands, Interface, Wallet
-from electrum import SimpleConfig, Wallet, WalletStorage
-from electrum import Imported_Wallet
->>>>>>> d94aee83
 
 from amountedit import AmountEdit, BTCAmountEdit, MyLineEdit
 from network_dialog import NetworkDialog
@@ -1467,23 +1458,10 @@
         if not item:
             menu.addAction(_("New contact"), lambda: self.new_contact_dialog())
         else:
-<<<<<<< HEAD
-            addr = unicode(item.text(0))
-            label = unicode(item.text(1))
-            is_editable = item.data(0,32).toBool()
-            payto_addr = item.data(0,33).toString()
-            menu.addAction(_("Copy to Clipboard"), lambda: self.app.clipboard().setText(addr))
-            menu.addAction(_("Pay to"), lambda: self.payto(payto_addr))
-            menu.addAction(_("QR code"), lambda: self.show_qrcode("litecoin:" + addr, _("Address")))
-            if is_editable:
-                menu.addAction(_("Edit label"), lambda: self.contacts_list.edit_label(item))
-                menu.addAction(_("Delete"), lambda: self.delete_contact(addr))
-=======
             key = unicode(item.text(0))
             menu.addAction(_("Copy to Clipboard"), lambda: self.app.clipboard().setText(key))
             menu.addAction(_("Pay to"), lambda: self.payto(self.get_contact_payto(key)))
             menu.addAction(_("Delete"), lambda: self.delete_contact(key))
->>>>>>> d94aee83
 
         run_hook('create_contact_menu', menu, item)
         menu.exec_(self.contacts_list.viewport().mapToGlobal(position))
