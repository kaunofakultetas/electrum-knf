--- conflicted
+++ resolved
@@ -1059,23 +1059,11 @@
             return
 
         amount = sum(map(lambda x:x[2], outputs))
-        confirm_amount = self.config.get('confirm_amount', 100000000)
+        confirm_amount = self.config.get('confirm_amount', 1000000000)
         if amount >= confirm_amount:
             o = '\n'.join(map(lambda x:x[1], outputs))
             if not self.question(_("send %(amount)s to %(address)s?")%{ 'amount' : self.format_amount(amount) + ' '+ self.base_unit(), 'address' : o}):
                 return
-<<<<<<< HEAD
-            
-        if not self.config.get('can_edit_fees', False):
-            if not self.question(_("A fee of %(fee)s will be added to this transaction.\nProceed?")%{ 'fee' : self.format_amount(fee) + ' '+ self.base_unit()}):
-                return
-        else:
-            confirm_fee = self.config.get('confirm_fee', 1000000)
-            if fee >= confirm_fee:
-                if not self.question(_("The fee for this transaction seems unusually high.\nAre you really sure you want to pay %(fee)s in fees?")%{ 'fee' : self.format_amount(fee) + ' '+ self.base_unit()}):
-                    return
-=======
->>>>>>> 01ad103c
 
         coins = self.get_coins()
         return outputs, fee, label, coins
@@ -1095,7 +1083,7 @@
             self.show_message(str(e))
             return
 
-        if tx.requires_fee(self.wallet.verifier) and tx.get_fee() < MIN_RELAY_TX_FEE:
+        if tx.get_fee() < tx.required_fee(self.wallet.verifier):
             QMessageBox.warning(self, _('Error'), _("This transaction requires a higher fee, or it will not be propagated by the network."), _('OK'))
             return
 
@@ -1103,7 +1091,7 @@
             if not self.question(_("A fee of %(fee)s will be added to this transaction.\nProceed?")%{ 'fee' : self.format_amount(fee) + ' '+ self.base_unit()}):
                 return
         else:
-            confirm_fee = self.config.get('confirm_fee', 100000)
+            confirm_fee = self.config.get('confirm_fee', 1000000)
             if fee >= confirm_fee:
                 if not self.question(_("The fee for this transaction seems unusually high.\nAre you really sure you want to pay %(fee)s in fees?")%{ 'fee' : self.format_amount(fee) + ' '+ self.base_unit()}):
                     return
@@ -1136,13 +1124,6 @@
                 self.show_message(tx.error)
                 self.send_button.setDisabled(False)
                 return
-<<<<<<< HEAD
-            if fee < tx.required_fee(self.wallet.verifier):
-                QMessageBox.warning(self, _('Error'), _("This transaction requires a higher fee, or it will not be propagated by the network."), _('OK'))
-                self.send_button.setDisabled(False)
-                return
-=======
->>>>>>> 01ad103c
             if label:
                 self.wallet.set_label(tx.hash(), label)
 
