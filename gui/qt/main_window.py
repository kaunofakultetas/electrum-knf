#!/usr/bin/env python
#
# Electrum - lightweight Bitcoin client
# Copyright (C) 2012 thomasv@gitorious
#
# Permission is hereby granted, free of charge, to any person
# obtaining a copy of this software and associated documentation files
# (the "Software"), to deal in the Software without restriction,
# including without limitation the rights to use, copy, modify, merge,
# publish, distribute, sublicense, and/or sell copies of the Software,
# and to permit persons to whom the Software is furnished to do so,
# subject to the following conditions:
#
# The above copyright notice and this permission notice shall be
# included in all copies or substantial portions of the Software.
#
# THE SOFTWARE IS PROVIDED "AS IS", WITHOUT WARRANTY OF ANY KIND,
# EXPRESS OR IMPLIED, INCLUDING BUT NOT LIMITED TO THE WARRANTIES OF
# MERCHANTABILITY, FITNESS FOR A PARTICULAR PURPOSE AND
# NONINFRINGEMENT. IN NO EVENT SHALL THE AUTHORS OR COPYRIGHT HOLDERS
# BE LIABLE FOR ANY CLAIM, DAMAGES OR OTHER LIABILITY, WHETHER IN AN
# ACTION OF CONTRACT, TORT OR OTHERWISE, ARISING FROM, OUT OF OR IN
# CONNECTION WITH THE SOFTWARE OR THE USE OR OTHER DEALINGS IN THE
# SOFTWARE.

import sys, time, threading
import os, json, traceback
import shutil
import socket
import weakref
import webbrowser
import csv
from decimal import Decimal
import base64
from functools import partial

import PyQt4
from PyQt4.QtGui import *
from PyQt4.QtCore import *
import PyQt4.QtCore as QtCore

import icons_rc

from electrum_ltc import keystore
from electrum_ltc.bitcoin import COIN, is_valid, TYPE_ADDRESS
from electrum_ltc.plugins import run_hook
from electrum_ltc.i18n import _
from electrum_ltc.util import (block_explorer, block_explorer_info, format_time,
                               block_explorer_URL, format_satoshis, PrintError,
                               format_satoshis_plain, NotEnoughFunds,
                               UserCancelled)
from electrum_ltc import Transaction, mnemonic
from electrum_ltc import util, bitcoin, commands, coinchooser
from electrum_ltc import SimpleConfig, paymentrequest
from electrum_ltc.wallet import Wallet, Multisig_Wallet

from amountedit import AmountEdit, BTCAmountEdit, MyLineEdit, BTCkBEdit
from network_dialog import NetworkDialog
from qrcodewidget import QRCodeWidget, QRDialog
from qrtextedit import ShowQRTextEdit
from transaction_dialog import show_transaction
from fee_slider import FeeSlider


from electrum_ltc import ELECTRUM_VERSION
import re

from util import *


class StatusBarButton(QPushButton):
    def __init__(self, icon, tooltip, func):
        QPushButton.__init__(self, icon, '')
        self.setToolTip(tooltip)
        self.setFlat(True)
        self.setMaximumWidth(25)
        self.clicked.connect(self.onPress)
        self.func = func
        self.setIconSize(QSize(25,25))

    def onPress(self, checked=False):
        '''Drops the unwanted PyQt4 "checked" argument'''
        self.func()

    def keyPressEvent(self, e):
        if e.key() == QtCore.Qt.Key_Return:
            self.func()


from electrum_ltc.paymentrequest import PR_UNPAID, PR_PAID, PR_UNKNOWN, PR_EXPIRED


class ElectrumWindow(QMainWindow, MessageBoxMixin, PrintError):

    def __init__(self, gui_object, wallet):
        QMainWindow.__init__(self)

        self.gui_object = gui_object
        self.config = config = gui_object.config
        self.network = gui_object.daemon.network
        self.fx = gui_object.daemon.fx
        self.invoices = wallet.invoices
        self.contacts = wallet.contacts
        self.tray = gui_object.tray
        self.app = gui_object.app
        self.cleaned_up = False
        self.is_max = False
        self.payment_request = None
        self.checking_accounts = False
        self.qr_window = None
        self.not_enough_funds = False
        self.pluginsdialog = None
        self.require_fee_update = False
        self.tx_notifications = []
        self.tl_windows = []

        self.create_status_bar()
        self.need_update = threading.Event()

        self.decimal_point = config.get('decimal_point', 8)
        self.num_zeros     = int(config.get('num_zeros',0))

        self.completions = QStringListModel()

        self.tabs = tabs = QTabWidget(self)
        self.send_tab = self.create_send_tab()
        self.receive_tab = self.create_receive_tab()
        self.addresses_tab = self.create_addresses_tab()
        self.utxo_tab = self.create_utxo_tab()
        tabs.addTab(self.create_history_tab(), _('History') )
        tabs.addTab(self.send_tab, _('Send') )
        tabs.addTab(self.receive_tab, _('Receive') )
        if self.config.get('show_addresses_tab', False):
            tabs.addTab(self.addresses_tab, _('Addresses'))
        if self.config.get('show_utxo_tab', False):
            tabs.addTab(self.utxo_tab, _('Coins'))
        tabs.addTab(self.create_contacts_tab(), _('Contacts') )
        tabs.addTab(self.create_console_tab(), _('Console') )
        tabs.setSizePolicy(QSizePolicy.Expanding, QSizePolicy.Expanding)
        self.setCentralWidget(tabs)

        if self.config.get("is_maximized"):
            self.showMaximized()

        self.setWindowIcon(QIcon(":icons/electrum-ltc.png"))
        self.init_menubar()

        wrtabs = weakref.proxy(tabs)
        QShortcut(QKeySequence("Ctrl+W"), self, self.close)
        QShortcut(QKeySequence("Ctrl+Q"), self, self.close)
        QShortcut(QKeySequence("Ctrl+R"), self, self.update_wallet)
        QShortcut(QKeySequence("Ctrl+PgUp"), self, lambda: wrtabs.setCurrentIndex((wrtabs.currentIndex() - 1)%wrtabs.count()))
        QShortcut(QKeySequence("Ctrl+PgDown"), self, lambda: wrtabs.setCurrentIndex((wrtabs.currentIndex() + 1)%wrtabs.count()))

        for i in range(wrtabs.count()):
            QShortcut(QKeySequence("Alt+" + str(i + 1)), self, lambda i=i: wrtabs.setCurrentIndex(i))

        self.connect(self, QtCore.SIGNAL('payment_request_ok'), self.payment_request_ok)
        self.connect(self, QtCore.SIGNAL('payment_request_error'), self.payment_request_error)
        self.history_list.setFocus(True)

        # network callbacks
        if self.network:
            self.connect(self, QtCore.SIGNAL('network'), self.on_network_qt)
            interests = ['updated', 'new_transaction', 'status',
                         'banner', 'verified', 'fee']
            # To avoid leaking references to "self" that prevent the
            # window from being GC-ed when closed, callbacks should be
            # methods of this class only, and specifically not be
            # partials, lambdas or methods of subobjects.  Hence...
            self.network.register_callback(self.on_network, interests)
            # set initial message
            self.console.showMessage(self.network.banner)
            self.network.register_callback(self.on_quotes, ['on_quotes'])
            self.network.register_callback(self.on_history, ['on_history'])
            self.connect(self, SIGNAL('new_fx_quotes'), self.on_fx_quotes)
            self.connect(self, SIGNAL('new_fx_history'), self.on_fx_history)

        # update fee slider in case we missed the callback
        self.fee_slider.update()
        self.load_wallet(wallet)
        self.connect_slots(gui_object.timer)
        self.fetch_alias()

    def on_history(self, b):
        self.emit(SIGNAL('new_fx_history'))

    def on_fx_history(self):
        self.history_list.refresh_headers()
        self.history_list.update()

    def on_quotes(self, b):
        self.emit(SIGNAL('new_fx_quotes'))

    def on_fx_quotes(self):
        self.update_status()
        # Refresh edits with the new rate
        edit = self.fiat_send_e if self.fiat_send_e.is_last_edited else self.amount_e
        edit.textEdited.emit(edit.text())
        edit = self.fiat_receive_e if self.fiat_receive_e.is_last_edited else self.receive_amount_e
        edit.textEdited.emit(edit.text())
        # History tab needs updating if it used spot
        if self.fx.history_used_spot:
            self.history_list.update()

    def toggle_addresses_tab(self):
        show = not self.config.get('show_addresses_tab', False)
        self.config.set_key('show_addresses_tab', show)
        if show:
            self.tabs.insertTab(3, self.addresses_tab, _('Addresses'))
        else:
            i = self.tabs.indexOf(self.addresses_tab)
            self.tabs.removeTab(i)

    def toggle_utxo_tab(self):
        show = not self.config.get('show_utxo_tab', False)
        self.config.set_key('show_utxo_tab', show)
        if show:
            self.tabs.insertTab(3, self.utxo_tab, _('Coins'))
        else:
            i = self.tabs.indexOf(self.utxo_tab)
            self.tabs.removeTab(i)

    def push_top_level_window(self, window):
        '''Used for e.g. tx dialog box to ensure new dialogs are appropriately
        parented.  This used to be done by explicitly providing the parent
        window, but that isn't something hardware wallet prompts know.'''
        self.tl_windows.append(window)

    def pop_top_level_window(self, window):
        self.tl_windows.remove(window)

    def top_level_window(self):
        '''Do the right thing in the presence of tx dialog windows'''
        override = self.tl_windows[-1] if self.tl_windows else None
        return self.top_level_window_recurse(override)

    def diagnostic_name(self):
        return "%s/%s" % (PrintError.diagnostic_name(self),
                          self.wallet.basename() if self.wallet else "None")

    def is_hidden(self):
        return self.isMinimized() or self.isHidden()

    def show_or_hide(self):
        if self.is_hidden():
            self.bring_to_top()
        else:
            self.hide()

    def bring_to_top(self):
        self.show()
        self.raise_()

    def on_error(self, exc_info):
        if not isinstance(exc_info[1], UserCancelled):
            traceback.print_exception(*exc_info)
            self.show_error(str(exc_info[1]))

    def on_network(self, event, *args):
        if event == 'updated':
            self.need_update.set()
        elif event == 'new_transaction':
            self.tx_notifications.append(args[0])
        elif event in ['status', 'banner', 'verified', 'fee']:
            # Handle in GUI thread
            self.emit(QtCore.SIGNAL('network'), event, *args)
        else:
            self.print_error("unexpected network message:", event, args)

    def on_network_qt(self, event, *args):
        # Handle a network message in the GUI thread
        if event == 'status':
            self.update_status()
        elif event == 'banner':
            self.console.showMessage(args[0])
        elif event == 'verified':
            self.history_list.update_item(*args)
        elif event == 'fee':
            if self.config.is_dynfee():
                self.fee_slider.update()
                self.do_update_fee()
        else:
            self.print_error("unexpected network_qt signal:", event, args)

    def fetch_alias(self):
        self.alias_info = None
        alias = self.config.get('alias')
        if alias:
            alias = str(alias)
            def f():
                self.alias_info = self.contacts.resolve_openalias(alias)
                self.emit(SIGNAL('alias_received'))
            t = threading.Thread(target=f)
            t.setDaemon(True)
            t.start()

    def close_wallet(self):
        if self.wallet:
            self.print_error('close_wallet', self.wallet.storage.path)
        run_hook('close_wallet', self.wallet)

    def load_wallet(self, wallet):
        wallet.thread = TaskThread(self, self.on_error)
        self.wallet = wallet
        self.update_recently_visited(wallet.storage.path)
        # address used to create a dummy transaction and estimate transaction fee
        self.history_list.update()
        self.address_list.update()
        self.utxo_list.update()
        self.need_update.set()
        # Once GUI has been initialized check if we want to announce something since the callback has been called before the GUI was initialized
        self.notify_transactions()
        # update menus
        self.seed_menu.setEnabled(self.wallet.has_seed())
        self.mpk_menu.setEnabled(self.wallet.is_deterministic())
        self.update_lock_icon()
        self.update_buttons_on_seed()
        self.update_console()
        self.clear_receive_tab()
        self.request_list.update()
        self.tabs.show()
        self.init_geometry()
        if self.config.get('hide_gui') and self.gui_object.tray.isVisible():
            self.hide()
        else:
            self.show()
        self.watching_only_changed()
        run_hook('load_wallet', wallet, self)

    def init_geometry(self):
        winpos = self.wallet.storage.get("winpos-qt")
        try:
            screen = self.app.desktop().screenGeometry()
            assert screen.contains(QRect(*winpos))
            self.setGeometry(*winpos)
        except:
            self.print_error("using default geometry")
            self.setGeometry(100, 100, 840, 400)

    def wallet_name(self):
        return self.wallet.basename().decode('utf8')

    def watching_only_changed(self):
<<<<<<< HEAD
        title = 'Electrum-LTC %s  -  %s' % (self.wallet.electrum_version,
                                            self.wallet.basename())
=======
        title = 'Electrum %s  -  %s' % (self.wallet.electrum_version, self.wallet_name())
>>>>>>> 6318bda5
        extra = [self.wallet.storage.get('wallet_type', '?')]
        if self.wallet.is_watching_only():
            self.warn_if_watching_only()
            extra.append(_('watching only'))
        title += '  [%s]'% ', '.join(extra)
        self.setWindowTitle(title)
        self.password_menu.setEnabled(self.wallet.can_change_password())
        self.import_privkey_menu.setVisible(self.wallet.can_import_privkey())
        self.import_address_menu.setVisible(self.wallet.can_import_address())
        self.export_menu.setEnabled(self.wallet.can_export())

    def warn_if_watching_only(self):
        if self.wallet.is_watching_only():
            msg = ' '.join([
                _("This wallet is watching-only."),
                _("This means you will not be able to spend litecoins with it."),
                _("Make sure you own the seed phrase or the private keys, before you request litecoins to be sent to this wallet.")
            ])
            self.show_warning(msg, title=_('Information'))

    def open_wallet(self):
        wallet_folder = self.get_wallet_folder()
        filename = unicode(QFileDialog.getOpenFileName(self, "Select your wallet file", wallet_folder))
        if not filename:
            return
        self.gui_object.new_window(filename)


    def backup_wallet(self):
        path = self.wallet.storage.path
        wallet_folder = os.path.dirname(path)
        filename = unicode( QFileDialog.getSaveFileName(self, _('Enter a filename for the copy of your wallet'), wallet_folder) )
        if not filename:
            return

        new_path = os.path.join(wallet_folder, filename)
        if new_path != path:
            try:
                shutil.copy2(path, new_path)
                self.show_message(_("A copy of your wallet file was created in")+" '%s'" % str(new_path), title=_("Wallet backup created"))
            except (IOError, os.error), reason:
                self.show_critical(_("Electrum was unable to copy your wallet file to the specified location.") + "\n" + str(reason), title=_("Unable to create backup"))

    def update_recently_visited(self, filename):
        filename = filename.decode('utf8')
        recent = self.config.get('recently_open', [])
        if filename in recent:
            recent.remove(filename)
        recent.insert(0, filename)
        recent = recent[:5]
        self.config.set_key('recently_open', recent)
        self.recently_visited_menu.clear()
        for i, k in enumerate(sorted(recent)):
            b = os.path.basename(k)
            def loader(k):
                return lambda: self.gui_object.new_window(k)
            self.recently_visited_menu.addAction(b, loader(k)).setShortcut(QKeySequence("Ctrl+%d"%(i+1)))
        self.recently_visited_menu.setEnabled(len(recent))

    def get_wallet_folder(self):
        return os.path.dirname(os.path.abspath(self.config.get_wallet_path()))

    def new_wallet(self):
        wallet_folder = self.get_wallet_folder()
        i = 1
        while True:
            filename = "wallet_%d" % i
            if filename in os.listdir(wallet_folder):
                i += 1
            else:
                break
        filename = line_dialog(self, _('New Wallet'), _('Enter file name')
                               + ':', _('OK'), filename)
        if not filename:
            return
        full_path = os.path.join(wallet_folder, filename)
        if os.path.exists(full_path):
            self.show_critical(_("File exists"))
            return
        self.gui_object.start_new_window(full_path, None)

    def init_menubar(self):
        menubar = QMenuBar()

        file_menu = menubar.addMenu(_("&File"))
        self.recently_visited_menu = file_menu.addMenu(_("&Recently open"))
        file_menu.addAction(_("&Open"), self.open_wallet).setShortcut(QKeySequence.Open)
        file_menu.addAction(_("&New/Restore"), self.new_wallet).setShortcut(QKeySequence.New)
        file_menu.addAction(_("&Save Copy"), self.backup_wallet).setShortcut(QKeySequence.SaveAs)
        file_menu.addSeparator()
        file_menu.addAction(_("&Quit"), self.close)

        wallet_menu = menubar.addMenu(_("&Wallet"))

        self.password_menu = wallet_menu.addAction(_("&Password"), self.change_password_dialog)
        self.seed_menu = wallet_menu.addAction(_("&Seed"), self.show_seed_dialog)
        self.mpk_menu = wallet_menu.addAction(_("&Master Public Keys"), self.show_master_public_keys)

        self.private_keys_menu = wallet_menu.addMenu(_("&Private keys"))
        self.private_keys_menu.addAction(_("&Sweep"), self.sweep_key_dialog)
        self.import_privkey_menu = self.private_keys_menu.addAction(_("&Import"), self.do_import_privkey)
        self.export_menu = self.private_keys_menu.addAction(_("&Export"), self.export_privkeys_dialog)
        self.import_address_menu = wallet_menu.addAction(_("Import addresses"), self.import_addresses)

        wallet_menu.addSeparator()

        labels_menu = wallet_menu.addMenu(_("&Labels"))
        labels_menu.addAction(_("&Import"), self.do_import_labels)
        labels_menu.addAction(_("&Export"), self.do_export_labels)
        contacts_menu = wallet_menu.addMenu(_("Contacts"))
        contacts_menu.addAction(_("&New"), self.new_contact_dialog)
        contacts_menu.addAction(_("Import"), lambda: self.contact_list.import_contacts())
        invoices_menu = wallet_menu.addMenu(_("Invoices"))
        invoices_menu.addAction(_("Import"), lambda: self.invoice_list.import_invoices())
        hist_menu = wallet_menu.addMenu(_("&History"))
        hist_menu.addAction("Plot", self.plot_history_dialog)
        hist_menu.addAction("Export", self.export_history_dialog)

        wallet_menu.addSeparator()
        wallet_menu.addAction(_("Find"), self.toggle_search).setShortcut(QKeySequence("Ctrl+F"))
        wallet_menu.addAction(_("Addresses"), self.toggle_addresses_tab).setShortcut(QKeySequence("Ctrl+A"))
        wallet_menu.addAction(_("Coins"), self.toggle_utxo_tab)

        tools_menu = menubar.addMenu(_("&Tools"))

        # Settings / Preferences are all reserved keywords in OSX using this as work around
        tools_menu.addAction(_("Electrum preferences") if sys.platform == 'darwin' else _("Preferences"), self.settings_dialog)
        tools_menu.addAction(_("&Network"), self.run_network_dialog)
        tools_menu.addAction(_("&Plugins"), self.plugins_dialog)
        tools_menu.addSeparator()
        tools_menu.addAction(_("&Sign/verify message"), self.sign_verify_message)
        tools_menu.addAction(_("&Encrypt/decrypt message"), self.encrypt_message)
        tools_menu.addSeparator()

        paytomany_menu = tools_menu.addAction(_("&Pay to many"), self.paytomany)

        raw_transaction_menu = tools_menu.addMenu(_("&Load transaction"))
        raw_transaction_menu.addAction(_("&From file"), self.do_process_from_file)
        raw_transaction_menu.addAction(_("&From text"), self.do_process_from_text)
        raw_transaction_menu.addAction(_("&From the blockchain"), self.do_process_from_txid)
        raw_transaction_menu.addAction(_("&From QR code"), self.read_tx_from_qrcode)
        self.raw_transaction_menu = raw_transaction_menu

        help_menu = menubar.addMenu(_("&Help"))
        help_menu.addAction(_("&About"), self.show_about)
        help_menu.addAction(_("&Official website"), lambda: webbrowser.open("http://electrum-ltc.org"))
        help_menu.addSeparator()
        help_menu.addAction(_("&Documentation"), lambda: webbrowser.open("http://docs.electrum.org/")).setShortcut(QKeySequence.HelpContents)
        help_menu.addAction(_("&Report Bug"), self.show_report_bug)
        help_menu.addSeparator()
        help_menu.addAction(_("&Donate to server"), self.donate_to_server)

        self.setMenuBar(menubar)

    def donate_to_server(self):
        d = self.network.get_donation_address()
        if d:
            host = self.network.get_parameters()[0]
            self.pay_to_URI('litecoin:%s?message=donation for %s'%(d, host))
        else:
            self.show_error(_('No donation address for this server'))

    def show_about(self):
        QMessageBox.about(self, "Electrum-LTC",
            _("Version")+" %s" % (self.wallet.electrum_version) + "\n\n" + _("Electrum's focus is speed, with low resource usage and simplifying Litecoin. You do not need to perform regular backups, because your wallet can be recovered from a secret phrase that you can memorize or write on paper. Startup times are instant because it operates in conjunction with high-performance servers that handle the most complicated parts of the Litecoin system."))

    def show_report_bug(self):
        msg = ' '.join([
            _("Please report any bugs as issues on github:<br/>"),
            "<a href=\"https://github.com/pooler/electrum-ltc/issues\">https://github.com/pooler/electrum-ltc/issues</a><br/><br/>",
            _("Before reporting a bug, upgrade to the most recent version of Electrum (latest release or git HEAD), and include the version number in your report."),
            _("Try to explain not only what the bug is, but how it occurs.")
         ])
        self.show_message(msg, title="Electrum-LTC - " + _("Reporting Bugs"))

    def notify_transactions(self):
        if not self.network or not self.network.is_connected():
            return
        self.print_error("Notifying GUI")
        if len(self.tx_notifications) > 0:
            # Combine the transactions if there are more then three
            tx_amount = len(self.tx_notifications)
            if(tx_amount >= 3):
                total_amount = 0
                for tx in self.tx_notifications:
                    is_relevant, is_mine, v, fee = self.wallet.get_wallet_delta(tx)
                    if(v > 0):
                        total_amount += v
                self.notify(_("%(txs)s new transactions received. Total amount received in the new transactions %(amount)s") \
                            % { 'txs' : tx_amount, 'amount' : self.format_amount_and_units(total_amount)})
                self.tx_notifications = []
            else:
              for tx in self.tx_notifications:
                  if tx:
                      self.tx_notifications.remove(tx)
                      is_relevant, is_mine, v, fee = self.wallet.get_wallet_delta(tx)
                      if(v > 0):
                          self.notify(_("New transaction received. %(amount)s") % { 'amount' : self.format_amount_and_units(v)})

    def notify(self, message):
        if self.tray:
            self.tray.showMessage("Electrum-LTC", message, QSystemTrayIcon.Information, 20000)



    # custom wrappers for getOpenFileName and getSaveFileName, that remember the path selected by the user
    def getOpenFileName(self, title, filter = ""):
        directory = self.config.get('io_dir', unicode(os.path.expanduser('~')))
        fileName = unicode( QFileDialog.getOpenFileName(self, title, directory, filter) )
        if fileName and directory != os.path.dirname(fileName):
            self.config.set_key('io_dir', os.path.dirname(fileName), True)
        return fileName

    def getSaveFileName(self, title, filename, filter = ""):
        directory = self.config.get('io_dir', unicode(os.path.expanduser('~')))
        path = os.path.join( directory, filename )
        fileName = unicode( QFileDialog.getSaveFileName(self, title, path, filter) )
        if fileName and directory != os.path.dirname(fileName):
            self.config.set_key('io_dir', os.path.dirname(fileName), True)
        return fileName

    def connect_slots(self, sender):
        self.connect(sender, QtCore.SIGNAL('timersignal'), self.timer_actions)

    def timer_actions(self):
        # Note this runs in the GUI thread
        if self.need_update.is_set():
            self.need_update.clear()
            self.update_wallet()
        # resolve aliases
        self.payto_e.resolve()
        # update fee
        if self.require_fee_update:
            self.do_update_fee()
            self.require_fee_update = False

    def format_amount(self, x, is_diff=False, whitespaces=False):
        return format_satoshis(x, is_diff, self.num_zeros, self.decimal_point, whitespaces)

    def format_amount_and_units(self, amount):
        text = self.format_amount(amount) + ' '+ self.base_unit()
        x = self.fx.format_amount_and_units(amount)
        if text and x:
            text += ' (%s)'%x
        return text

    def get_decimal_point(self):
        return self.decimal_point

    def base_unit(self):
        assert self.decimal_point in [2, 5, 8]
        if self.decimal_point == 2:
            return 'bits'
        if self.decimal_point == 5:
            return 'mLTC'
        if self.decimal_point == 8:
            return 'LTC'
        raise Exception('Unknown base unit')

    def connect_fields(self, window, btc_e, fiat_e, fee_e):

        def edit_changed(edit):
            if edit.follows:
                return
            edit.setStyleSheet(BLACK_FG)
            fiat_e.is_last_edited = (edit == fiat_e)
            amount = edit.get_amount()
            rate = self.fx.exchange_rate() if self.fx else None
            if rate is None or amount is None:
                if edit is fiat_e:
                    btc_e.setText("")
                    if fee_e:
                        fee_e.setText("")
                else:
                    fiat_e.setText("")
            else:
                if edit is fiat_e:
                    btc_e.follows = True
                    btc_e.setAmount(int(amount / Decimal(rate) * COIN))
                    btc_e.setStyleSheet(BLUE_FG)
                    btc_e.follows = False
                    if fee_e:
                        window.update_fee()
                else:
                    fiat_e.follows = True
                    fiat_e.setText(self.fx.ccy_amount_str(
                        amount * Decimal(rate) / COIN, False))
                    fiat_e.setStyleSheet(BLUE_FG)
                    fiat_e.follows = False

        btc_e.follows = False
        fiat_e.follows = False
        fiat_e.textChanged.connect(partial(edit_changed, fiat_e))
        btc_e.textChanged.connect(partial(edit_changed, btc_e))
        fiat_e.is_last_edited = False

    def update_status(self):
        if not self.wallet:
            return

        if self.network is None or not self.network.is_running():
            text = _("Offline")
            icon = QIcon(":icons/status_disconnected.png")

        elif self.network.is_connected():
            server_height = self.network.get_server_height()
            server_lag = self.network.get_local_height() - server_height
            # Server height can be 0 after switching to a new server
            # until we get a headers subscription request response.
            # Display the synchronizing message in that case.
            if not self.wallet.up_to_date or server_height == 0:
                text = _("Synchronizing...")
                icon = QIcon(":icons/status_waiting.png")
            elif server_lag > 1:
                text = _("Server is lagging (%d blocks)"%server_lag)
                icon = QIcon(":icons/status_lagging.png")
            else:
                c, u, x = self.wallet.get_balance()
                text =  _("Balance" ) + ": %s "%(self.format_amount_and_units(c))
                if u:
                    text +=  " [%s unconfirmed]"%(self.format_amount(u, True).strip())
                if x:
                    text +=  " [%s unmatured]"%(self.format_amount(x, True).strip())

                # append fiat balance and price
                if self.fx.is_enabled():
                    text += self.fx.get_fiat_status_text(c + u + x) or ''
                if not self.network.proxy:
                    icon = QIcon(":icons/status_connected.png")
                else:
                    icon = QIcon(":icons/status_connected_proxy.png")
        else:
            text = _("Not connected")
            icon = QIcon(":icons/status_disconnected.png")

        self.tray.setToolTip("%s (%s)" % (text, self.wallet_name()))
        self.balance_label.setText(text)
        self.status_button.setIcon( icon )


    def update_wallet(self):
        self.update_status()
        if self.wallet.up_to_date or not self.network or not self.network.is_connected():
            self.update_tabs()

    def update_tabs(self):
        self.history_list.update()
        self.request_list.update()
        self.address_list.update()
        self.utxo_list.update()
        self.contact_list.update()
        self.invoice_list.update()
        self.update_completions()

    def create_history_tab(self):
        from history_list import HistoryList
        self.history_list = l = HistoryList(self)
        l.searchable_list = l
        return l

    def show_address(self, addr):
        import address_dialog
        d = address_dialog.AddressDialog(self, addr)
        d.exec_()

    def show_transaction(self, tx, tx_desc = None):
        '''tx_desc is set only for txs created in the Send tab'''
        show_transaction(tx, self, tx_desc)

    def create_receive_tab(self):
        # A 4-column grid layout.  All the stretch is in the last column.
        # The exchange rate plugin adds a fiat widget in column 2
        self.receive_grid = grid = QGridLayout()
        grid.setSpacing(8)
        grid.setColumnStretch(3, 1)

        self.receive_address_e = ButtonsLineEdit()
        self.receive_address_e.addCopyButton(self.app)
        self.receive_address_e.setReadOnly(True)
        msg = _('Litecoin address where the payment should be received. Note that each payment request uses a different Litecoin address.')
        self.receive_address_label = HelpLabel(_('Receiving address'), msg)
        self.receive_address_e.textChanged.connect(self.update_receive_qr)
        self.receive_address_e.setFocusPolicy(Qt.NoFocus)
        grid.addWidget(self.receive_address_label, 0, 0)
        grid.addWidget(self.receive_address_e, 0, 1, 1, -1)

        self.receive_message_e = QLineEdit()
        grid.addWidget(QLabel(_('Description')), 1, 0)
        grid.addWidget(self.receive_message_e, 1, 1, 1, -1)
        self.receive_message_e.textChanged.connect(self.update_receive_qr)

        self.receive_amount_e = BTCAmountEdit(self.get_decimal_point)
        grid.addWidget(QLabel(_('Requested amount')), 2, 0)
        grid.addWidget(self.receive_amount_e, 2, 1)
        self.receive_amount_e.textChanged.connect(self.update_receive_qr)

        self.fiat_receive_e = AmountEdit(self.fx.get_currency if self.fx else '')
        if not self.fx or not self.fx.is_enabled():
            self.fiat_receive_e.setVisible(False)
        grid.addWidget(self.fiat_receive_e, 2, 2, Qt.AlignLeft)
        self.connect_fields(self, self.receive_amount_e, self.fiat_receive_e, None)

        self.expires_combo = QComboBox()
        self.expires_combo.addItems(map(lambda x:x[0], expiration_values))
        self.expires_combo.setCurrentIndex(3)
        self.expires_combo.setFixedWidth(self.receive_amount_e.width())
        msg = ' '.join([
            _('Expiration date of your request.'),
            _('This information is seen by the recipient if you send them a signed payment request.'),
            _('Expired requests have to be deleted manually from your list, in order to free the corresponding Litecoin addresses.'),
            _('The Litecoin address never expires and will always be part of this Electrum wallet.'),
        ])
        grid.addWidget(HelpLabel(_('Request expires'), msg), 3, 0)
        grid.addWidget(self.expires_combo, 3, 1)
        self.expires_label = QLineEdit('')
        self.expires_label.setReadOnly(1)
        self.expires_label.setFocusPolicy(Qt.NoFocus)
        self.expires_label.hide()
        grid.addWidget(self.expires_label, 3, 1)

        self.save_request_button = QPushButton(_('Save'))
        self.save_request_button.clicked.connect(self.save_payment_request)

        self.new_request_button = QPushButton(_('New'))
        self.new_request_button.clicked.connect(self.new_payment_request)

        self.receive_qr = QRCodeWidget(fixedSize=200)
        self.receive_qr.mouseReleaseEvent = lambda x: self.toggle_qr_window()
        self.receive_qr.enterEvent = lambda x: self.app.setOverrideCursor(QCursor(Qt.PointingHandCursor))
        self.receive_qr.leaveEvent = lambda x: self.app.setOverrideCursor(QCursor(Qt.ArrowCursor))

        self.receive_buttons = buttons = QHBoxLayout()
        buttons.addStretch(1)
        buttons.addWidget(self.save_request_button)
        buttons.addWidget(self.new_request_button)
        grid.addLayout(buttons, 4, 1, 1, 2)

        self.receive_requests_label = QLabel(_('Requests'))

        from request_list import RequestList
        self.request_list = RequestList(self)

        # layout
        vbox_g = QVBoxLayout()
        vbox_g.addLayout(grid)
        vbox_g.addStretch()

        hbox = QHBoxLayout()
        hbox.addLayout(vbox_g)
        hbox.addWidget(self.receive_qr)

        w = QWidget()
        w.searchable_list = self.request_list
        vbox = QVBoxLayout(w)
        vbox.addLayout(hbox)
        vbox.addStretch(1)
        vbox.addWidget(self.receive_requests_label)
        vbox.addWidget(self.request_list)
        vbox.setStretchFactor(self.request_list, 1000)

        return w


    def delete_payment_request(self, addr):
        self.wallet.remove_payment_request(addr, self.config)
        self.request_list.update()
        self.clear_receive_tab()

    def get_request_URI(self, addr):
        req = self.wallet.receive_requests[addr]
        message = self.wallet.labels.get(addr, '')
        amount = req['amount']
        URI = util.create_URI(addr, amount, message)
        if req.get('time'):
            URI += "&time=%d"%req.get('time')
        if req.get('exp'):
            URI += "&exp=%d"%req.get('exp')
        if req.get('name') and req.get('sig'):
            sig = req.get('sig').decode('hex')
            sig = bitcoin.base_encode(sig, base=58)
            URI += "&name=" + req['name'] + "&sig="+sig
        return str(URI)


    def sign_payment_request(self, addr):
        alias = self.config.get('alias')
        alias_privkey = None
        if alias and self.alias_info:
            alias_addr, alias_name, validated = self.alias_info
            if alias_addr:
                if self.wallet.is_mine(alias_addr):
                    msg = _('This payment request will be signed.') + '\n' + _('Please enter your password')
                    password = self.password_dialog(msg)
                    if password:
                        try:
                            self.wallet.sign_payment_request(addr, alias, alias_addr, password)
                        except Exception as e:
                            self.show_error(str(e))
                            return
                    else:
                        return
                else:
                    return


    def save_payment_request(self):
        addr = str(self.receive_address_e.text())
        amount = self.receive_amount_e.get_amount()
        message = unicode(self.receive_message_e.text())
        if not message and not amount:
            self.show_error(_('No message or amount'))
            return False
        i = self.expires_combo.currentIndex()
        expiration = map(lambda x: x[1], expiration_values)[i]
        req = self.wallet.make_payment_request(addr, amount, message, expiration)
        self.wallet.add_payment_request(req, self.config)
        self.sign_payment_request(addr)
        self.request_list.update()
        self.address_list.update()
        self.save_request_button.setEnabled(False)

    def view_and_paste(self, title, msg, data):
        dialog = WindowModalDialog(self, title)
        vbox = QVBoxLayout()
        label = QLabel(msg)
        label.setWordWrap(True)
        vbox.addWidget(label)
        pr_e = ShowQRTextEdit(text=data)
        vbox.addWidget(pr_e)
        vbox.addLayout(Buttons(CopyCloseButton(pr_e.text, self.app, dialog)))
        dialog.setLayout(vbox)
        dialog.exec_()

    def export_payment_request(self, addr):
        r = self.wallet.receive_requests.get(addr)
        pr = paymentrequest.serialize_request(r).SerializeToString()
        name = r['id'] + '.bip70'
        fileName = self.getSaveFileName(_("Select where to save your payment request"), name, "*.bip70")
        if fileName:
            with open(fileName, "wb+") as f:
                f.write(str(pr))
            self.show_message(_("Request saved successfully"))
            self.saved = True

    def new_payment_request(self):
        addr = self.wallet.get_unused_address()
        if addr is None:
            from electrum_ltc.wallet import Imported_Wallet
            if not self.wallet.is_deterministic():
                msg = [
                    _('No more addresses in your wallet.'),
                    _('You are using a non-deterministic wallet, which cannot create new addresses.'),
                    _('If you want to create new addresses, use a deterministic wallet instead.')
                   ]
                self.show_message(' '.join(msg))
                return
            if not self.question(_("Warning: The next address will not be recovered automatically if you restore your wallet from seed; you may need to add it manually.\n\nThis occurs because you have too many unused addresses in your wallet. To avoid this situation, use the existing addresses first.\n\nCreate anyway?")):
                return
            addr = self.wallet.create_new_address(False)
        self.set_receive_address(addr)
        self.expires_label.hide()
        self.expires_combo.show()
        self.new_request_button.setEnabled(False)
        self.receive_message_e.setFocus(1)

    def set_receive_address(self, addr):
        self.receive_address_e.setText(addr)
        self.receive_message_e.setText('')
        self.receive_amount_e.setAmount(None)

    def clear_receive_tab(self):
        addr = self.wallet.get_receiving_address()
        if addr:
            self.receive_address_e.setText(addr)
        self.receive_message_e.setText('')
        self.receive_amount_e.setAmount(None)
        self.expires_label.hide()
        self.expires_combo.show()

    def toggle_qr_window(self):
        import qrwindow
        if not self.qr_window:
            self.qr_window = qrwindow.QR_Window(self)
            self.qr_window.setVisible(True)
            self.qr_window_geometry = self.qr_window.geometry()
        else:
            if not self.qr_window.isVisible():
                self.qr_window.setVisible(True)
                self.qr_window.setGeometry(self.qr_window_geometry)
            else:
                self.qr_window_geometry = self.qr_window.geometry()
                self.qr_window.setVisible(False)
        self.update_receive_qr()

    def show_send_tab(self):
        self.tabs.setCurrentIndex(self.tabs.indexOf(self.send_tab))

    def show_receive_tab(self):
        self.tabs.setCurrentIndex(self.tabs.indexOf(self.receive_tab))

    def receive_at(self, addr):
        if not bitcoin.is_address(addr):
            return
        self.show_receive_tab()
        self.receive_address_e.setText(addr)
        self.new_request_button.setEnabled(True)

    def update_receive_qr(self):
        addr = str(self.receive_address_e.text())
        amount = self.receive_amount_e.get_amount()
        message = unicode(self.receive_message_e.text()).encode('utf8')
        self.save_request_button.setEnabled((amount is not None) or (message != ""))
        uri = util.create_URI(addr, amount, message)
        self.receive_qr.setData(uri)
        if self.qr_window and self.qr_window.isVisible():
            self.qr_window.set_content(addr, amount, message, uri)

    def create_send_tab(self):
        # A 4-column grid layout.  All the stretch is in the last column.
        # The exchange rate plugin adds a fiat widget in column 2
        self.send_grid = grid = QGridLayout()
        grid.setSpacing(8)
        grid.setColumnStretch(3, 1)

        from paytoedit import PayToEdit
        self.amount_e = BTCAmountEdit(self.get_decimal_point)
        self.payto_e = PayToEdit(self)
        msg = _('Recipient of the funds.') + '\n\n'\
              + _('You may enter a Litecoin address, a label from your list of contacts (a list of completions will be proposed), or an alias (email-like address that forwards to a Litecoin address)')
        payto_label = HelpLabel(_('Pay to'), msg)
        grid.addWidget(payto_label, 1, 0)
        grid.addWidget(self.payto_e, 1, 1, 1, -1)

        completer = QCompleter()
        completer.setCaseSensitivity(False)
        self.payto_e.setCompleter(completer)
        completer.setModel(self.completions)

        msg = _('Description of the transaction (not mandatory).') + '\n\n'\
              + _('The description is not sent to the recipient of the funds. It is stored in your wallet file, and displayed in the \'History\' tab.')
        description_label = HelpLabel(_('Description'), msg)
        grid.addWidget(description_label, 2, 0)
        self.message_e = MyLineEdit()
        grid.addWidget(self.message_e, 2, 1, 1, -1)

        self.from_label = QLabel(_('From'))
        grid.addWidget(self.from_label, 3, 0)
        self.from_list = MyTreeWidget(self, self.from_list_menu, ['',''])
        self.from_list.setHeaderHidden(True)
        self.from_list.setMaximumHeight(80)
        grid.addWidget(self.from_list, 3, 1, 1, -1)
        self.set_pay_from([])

        msg = _('Amount to be sent.') + '\n\n' \
              + _('The amount will be displayed in red if you do not have enough funds in your wallet.') + ' ' \
              + _('Note that if you have frozen some of your addresses, the available funds will be lower than your total balance.') + '\n\n' \
              + _('Keyboard shortcut: type "!" to send all your coins.')
        amount_label = HelpLabel(_('Amount'), msg)
        grid.addWidget(amount_label, 4, 0)
        grid.addWidget(self.amount_e, 4, 1)

        self.fiat_send_e = AmountEdit(self.fx.get_currency if self.fx else '')
        if not self.fx or not self.fx.is_enabled():
            self.fiat_send_e.setVisible(False)
        grid.addWidget(self.fiat_send_e, 4, 2)
        self.amount_e.frozen.connect(
            lambda: self.fiat_send_e.setFrozen(self.amount_e.isReadOnly()))

        self.max_button = EnterButton(_("Max"), self.spend_max)
        self.max_button.setFixedWidth(140)
        grid.addWidget(self.max_button, 4, 3)
        hbox = QHBoxLayout()
        hbox.addStretch(1)
        grid.addLayout(hbox, 4, 4)

        msg = _('Litecoin transactions are in general not free. A transaction fee is paid by the sender of the funds.') + '\n\n'\
              + _('The amount of fee can be decided freely by the sender. However, transactions with low fees take more time to be processed.') + '\n\n'\
              + _('A suggested fee is automatically added to this field. You may override it. The suggested fee increases with the size of the transaction.')
        self.fee_e_label = HelpLabel(_('Fee'), msg)

        def fee_cb(dyn, pos, fee_rate):
            if dyn:
                self.config.set_key('fee_level', pos, False)
            else:
                self.config.set_key('fee_per_kb', fee_rate, False)
            self.spend_max() if self.is_max else self.update_fee()

        self.fee_slider = FeeSlider(self, self.config, fee_cb)
        self.fee_slider.setFixedWidth(140)

        self.fee_e = BTCAmountEdit(self.get_decimal_point)
        if not self.config.get('show_fee', False):
            self.fee_e.setVisible(False)
        self.fee_e.textEdited.connect(self.update_fee)
        # This is so that when the user blanks the fee and moves on,
        # we go back to auto-calculate mode and put a fee back.
        self.fee_e.editingFinished.connect(self.update_fee)
        self.connect_fields(self, self.amount_e, self.fiat_send_e, self.fee_e)

        self.rbf_checkbox = QCheckBox(_('Replaceable'))
        msg = [_('If you check this box, your transaction will be marked as non-final,'),
               _('and you will have the possiblity, while it is unconfirmed, to replace it with a transaction that pays a higher fee.'),
               _('Note that some merchants do not accept non-final transactions until they are confirmed.')]
        self.rbf_checkbox.setToolTip('<p>' + ' '.join(msg) + '</p>')
        self.rbf_checkbox.setVisible(False)

        grid.addWidget(self.fee_e_label, 5, 0)
        grid.addWidget(self.fee_slider, 5, 1)
        grid.addWidget(self.fee_e, 5, 2)
        grid.addWidget(self.rbf_checkbox, 5, 3)

        self.preview_button = EnterButton(_("Preview"), self.do_preview)
        self.preview_button.setToolTip(_('Display the details of your transactions before signing it.'))
        self.send_button = EnterButton(_("Send"), self.do_send)
        self.clear_button = EnterButton(_("Clear"), self.do_clear)
        buttons = QHBoxLayout()
        buttons.addStretch(1)
        buttons.addWidget(self.clear_button)
        buttons.addWidget(self.preview_button)
        buttons.addWidget(self.send_button)
        grid.addLayout(buttons, 6, 1, 1, 3)

        self.amount_e.shortcut.connect(self.spend_max)
        self.payto_e.textChanged.connect(self.update_fee)
        self.amount_e.textEdited.connect(self.update_fee)
        self.amount_e.textEdited.connect(self.reset_max)

        def entry_changed():
            text = ""
            if self.not_enough_funds:
                amt_color, fee_color = RED_FG, RED_FG
                text = _( "Not enough funds" )
                c, u, x = self.wallet.get_frozen_balance()
                if c+u+x:
                    text += ' (' + self.format_amount(c+u+x).strip() + ' ' + self.base_unit() + ' ' +_("are frozen") + ')'

            elif self.fee_e.isModified():
                amt_color, fee_color = BLACK_FG, BLACK_FG
            elif self.amount_e.isModified():
                amt_color, fee_color = BLACK_FG, BLUE_FG
            else:
                amt_color, fee_color = BLUE_FG, BLUE_FG

            self.statusBar().showMessage(text)
            self.amount_e.setStyleSheet(amt_color)
            self.fee_e.setStyleSheet(fee_color)

        self.amount_e.textChanged.connect(entry_changed)
        self.fee_e.textChanged.connect(entry_changed)

        self.invoices_label = QLabel(_('Invoices'))
        from invoice_list import InvoiceList
        self.invoice_list = InvoiceList(self)

        vbox0 = QVBoxLayout()
        vbox0.addLayout(grid)
        hbox = QHBoxLayout()
        hbox.addLayout(vbox0)
        w = QWidget()
        vbox = QVBoxLayout(w)
        vbox.addLayout(hbox)
        vbox.addStretch(1)
        vbox.addWidget(self.invoices_label)
        vbox.addWidget(self.invoice_list)
        vbox.setStretchFactor(self.invoice_list, 1000)
        w.searchable_list = self.invoice_list
        run_hook('create_send_tab', grid)
        return w

    def spend_max(self):
        self.is_max = True
        self.do_update_fee()

    def reset_max(self):
        self.is_max = False

    def update_fee(self):
        self.require_fee_update = True

    def get_payto_or_dummy(self):
        r = self.payto_e.get_recipient()
        if r:
            return r
        return (TYPE_ADDRESS, self.wallet.dummy_address())

    def do_update_fee(self):
        '''Recalculate the fee.  If the fee was manually input, retain it, but
        still build the TX to see if there are enough funds.
        '''
        if not self.config.get('offline') and self.config.is_dynfee() and not self.config.has_fee_estimates():
            self.statusBar().showMessage(_('Waiting for fee estimates...'))
            return False
        freeze_fee = (self.fee_e.isModified()
                      and (self.fee_e.text() or self.fee_e.hasFocus()))
        amount = '!' if self.is_max else self.amount_e.get_amount()
        if amount is None:
            if not freeze_fee:
                self.fee_e.setAmount(None)
            self.not_enough_funds = False
            self.statusBar().showMessage('')
        else:
            fee = self.fee_e.get_amount() if freeze_fee else None
            outputs = self.payto_e.get_outputs(self.is_max)
            if not outputs:
                _type, addr = self.get_payto_or_dummy()
                outputs = [(_type, addr, amount)]
            try:
                tx = self.wallet.make_unsigned_transaction(self.get_coins(), outputs, self.config, fee)
                self.not_enough_funds = False
            except NotEnoughFunds:
                self.not_enough_funds = True
            except BaseException:
                return
            if not freeze_fee:
                fee = None if self.not_enough_funds else tx.get_fee()
                self.fee_e.setAmount(fee)

            if self.is_max:
                amount = tx.output_value()
                self.amount_e.setAmount(amount)

            if fee is None:
                return
            rbf_policy = self.config.get('rbf_policy', 1)
            if rbf_policy == 0:
                b = True
            elif rbf_policy == 1:
                fee_rate = fee * 1000 / tx.estimated_size()
                try:
                    c = self.config.reverse_dynfee(fee_rate)
                    b = c in [-1, 25]
                except:
                    b = False
            elif rbf_policy == 2:
                b = False
            self.rbf_checkbox.setVisible(b)
            self.rbf_checkbox.setChecked(b)


    def from_list_delete(self, item):
        i = self.from_list.indexOfTopLevelItem(item)
        self.pay_from.pop(i)
        self.redraw_from_list()
        self.update_fee()

    def from_list_menu(self, position):
        item = self.from_list.itemAt(position)
        menu = QMenu()
        menu.addAction(_("Remove"), lambda: self.from_list_delete(item))
        menu.exec_(self.from_list.viewport().mapToGlobal(position))

    def set_pay_from(self, coins):
        self.pay_from = coins
        self.redraw_from_list()

    def redraw_from_list(self):
        self.from_list.clear()
        self.from_label.setHidden(len(self.pay_from) == 0)
        self.from_list.setHidden(len(self.pay_from) == 0)

        def format(x):
            h = x.get('prevout_hash')
            return h[0:10] + '...' + h[-10:] + ":%d"%x.get('prevout_n') + u'\t' + "%s"%x.get('address')

        for item in self.pay_from:
            self.from_list.addTopLevelItem(QTreeWidgetItem( [format(item), self.format_amount(item['value']) ]))

    def get_contact_payto(self, key):
        _type, label = self.contacts.get(key)
        return label + '  <' + key + '>' if _type == 'address' else key

    def update_completions(self):
        l = [self.get_contact_payto(key) for key in self.contacts.keys()]
        self.completions.setStringList(l)

    def protected(func):
        '''Password request wrapper.  The password is passed to the function
        as the 'password' named argument.  "None" indicates either an
        unencrypted wallet, or the user cancelled the password request.
        An empty input is passed as the empty string.'''
        def request_password(self, *args, **kwargs):
            parent = self.top_level_window()
            password = None
            while self.wallet.has_password():
                password = self.password_dialog(parent=parent)
                if password is None:
                    # User cancelled password input
                    return
                try:
                    self.wallet.check_password(password)
                    break
                except Exception as e:
                    self.show_error(str(e), parent=parent)
                    continue

            kwargs['password'] = password
            return func(self, *args, **kwargs)
        return request_password

    def read_send_tab(self):
        if self.payment_request and self.payment_request.has_expired():
            self.show_error(_('Payment request has expired'))
            return
        label = unicode( self.message_e.text() )

        if self.payment_request:
            outputs = self.payment_request.get_outputs()
        else:
            errors = self.payto_e.get_errors()
            if errors:
                self.show_warning(_("Invalid Lines found:") + "\n\n" + '\n'.join([ _("Line #") + str(x[0]+1) + ": " + x[1] for x in errors]))
                return
            outputs = self.payto_e.get_outputs(self.is_max)

            if self.payto_e.is_alias and self.payto_e.validated is False:
                alias = self.payto_e.toPlainText()
                msg = _('WARNING: the alias "%s" could not be validated via an additional security check, DNSSEC, and thus may not be correct.'%alias) + '\n'
                msg += _('Do you wish to continue?')
                if not self.question(msg):
                    return

        if not outputs:
            self.show_error(_('No outputs'))
            return

        for _type, addr, amount in outputs:
            if addr is None:
                self.show_error(_('Litecoin Address is None'))
                return
            if _type == TYPE_ADDRESS and not bitcoin.is_address(addr):
                self.show_error(_('Invalid Litecoin Address'))
                return
            if amount is None:
                self.show_error(_('Invalid Amount'))
                return

        freeze_fee = (self.fee_e.isModified() and (self.fee_e.text() or self.fee_e.hasFocus()))
        fee = self.fee_e.get_amount() if freeze_fee else None
        coins = self.get_coins()
        return outputs, fee, label, coins

    def do_preview(self):
        self.do_send(preview = True)

    def do_send(self, preview = False):
        if run_hook('abort_send', self):
            return
        r = self.read_send_tab()
        if not r:
            return
        outputs, fee, tx_desc, coins = r
        try:
            tx = self.wallet.make_unsigned_transaction(coins, outputs, self.config, fee)
        except NotEnoughFunds:
            self.show_message(_("Insufficient funds"))
            return
        except BaseException as e:
            traceback.print_exc(file=sys.stdout)
            self.show_message(str(e))
            return

        amount = tx.output_value() if self.is_max else sum(map(lambda x:x[2], outputs))
        fee = tx.get_fee()

        use_rbf = self.rbf_checkbox.isChecked()
        if use_rbf:
            tx.set_sequence(0)

        if fee < tx.required_fee(self.wallet):
            self.show_error(_("This transaction requires a higher fee, or it will not be propagated by the network"))
            return

        if preview:
            self.show_transaction(tx, tx_desc)
            return

        # confirmation dialog
        confirm_amount = self.config.get('confirm_amount', 10*COIN)
        msg = [
            _("Amount to be sent") + ": " + self.format_amount_and_units(amount),
            _("Mining fee") + ": " + self.format_amount_and_units(fee),
        ]

        extra_fee = run_hook('get_additional_fee', self.wallet, tx)
        if extra_fee:
            msg.append( _("Additional fees") + ": " + self.format_amount_and_units(extra_fee) )

        confirm_rate = 2 * self.config.max_fee_rate()
        if fee > confirm_rate * tx.estimated_size() / 1000:
            msg.append(_('Warning') + ': ' + _("The fee for this transaction seems unusually high."))

        if self.wallet.has_password():
            msg.append("")
            msg.append(_("Enter your password to proceed"))
            password = self.password_dialog('\n'.join(msg))
            if not password:
                return
        else:
            msg.append(_('Proceed?'))
            password = None
            if not self.question('\n'.join(msg)):
                return

        def sign_done(success):
            if success:
                if not tx.is_complete():
                    self.show_transaction(tx)
                    self.do_clear()
                else:
                    self.broadcast_transaction(tx, tx_desc)
        self.sign_tx_with_password(tx, sign_done, password)

    @protected
    def sign_tx(self, tx, callback, password):
        self.sign_tx_with_password(tx, callback, password)

    def sign_tx_with_password(self, tx, callback, password):
        '''Sign the transaction in a separate thread.  When done, calls
        the callback with a success code of True or False.
        '''
        # call hook to see if plugin needs gui interaction
        run_hook('sign_tx', self, tx)

        def on_signed(result):
            callback(True)
        def on_failed(exc_info):
            self.on_error(exc_info)
            callback(False)

        task = partial(self.wallet.sign_transaction, tx, password)
        WaitingDialog(self, _('Signing transaction...'), task,
                      on_signed, on_failed)

    def broadcast_transaction(self, tx, tx_desc):

        def broadcast_thread():
            # non-GUI thread
            pr = self.payment_request
            if pr and pr.has_expired():
                self.payment_request = None
                return False, _("Payment request has expired")
            status, msg =  self.network.broadcast(tx)
            if pr and status is True:
                pr.set_paid(tx.txid())
                self.invoices.save()
                self.payment_request = None
                refund_address = self.wallet.get_receiving_addresses()[0]
                ack_status, ack_msg = pr.send_ack(str(tx), refund_address)
                if ack_status:
                    msg = ack_msg
            return status, msg

        # Capture current TL window; override might be removed on return
        parent = self.top_level_window()

        def broadcast_done(result):
            # GUI thread
            if result:
                status, msg = result
                if status:
                    if tx_desc is not None and tx.is_complete():
                        self.wallet.set_label(tx.txid(), tx_desc)
                    parent.show_message(_('Payment sent.') + '\n' + msg)
                    self.invoice_list.update()
                    self.do_clear()
                else:
                    parent.show_error(msg)

        WaitingDialog(self, _('Broadcasting transaction...'),
                      broadcast_thread, broadcast_done, self.on_error)

    def query_choice(self, msg, choices):
        # Needed by QtHandler for hardware wallets
        dialog = WindowModalDialog(self.top_level_window())
        clayout = ChoicesLayout(msg, choices)
        vbox = QVBoxLayout(dialog)
        vbox.addLayout(clayout.layout())
        vbox.addLayout(Buttons(OkButton(dialog)))
        if not dialog.exec_():
            return None
        return clayout.selected_index()

    def lock_amount(self, b):
        self.amount_e.setFrozen(b)
        self.max_button.setEnabled(not b)

    def prepare_for_payment_request(self):
        self.show_send_tab()
        self.payto_e.is_pr = True
        for e in [self.payto_e, self.amount_e, self.message_e]:
            e.setFrozen(True)
        self.payto_e.setText(_("please wait..."))
        return True

    def delete_invoice(self, key):
        self.invoices.remove(key)
        self.invoice_list.update()

    def payment_request_ok(self):
        pr = self.payment_request
        key = self.invoices.add(pr)
        status = self.invoices.get_status(key)
        self.invoice_list.update()
        if status == PR_PAID:
            self.show_message("invoice already paid")
            self.do_clear()
            self.payment_request = None
            return
        self.payto_e.is_pr = True
        if not pr.has_expired():
            self.payto_e.setGreen()
        else:
            self.payto_e.setExpired()
        self.payto_e.setText(pr.get_requestor())
        self.amount_e.setText(format_satoshis_plain(pr.get_amount(), self.decimal_point))
        self.message_e.setText(pr.get_memo())
        # signal to set fee
        self.amount_e.textEdited.emit("")

    def payment_request_error(self):
        self.show_message(self.payment_request.error)
        self.payment_request = None
        self.do_clear()

    def on_pr(self, request):
        self.payment_request = request
        if self.payment_request.verify(self.contacts):
            self.emit(SIGNAL('payment_request_ok'))
        else:
            self.emit(SIGNAL('payment_request_error'))

    def pay_to_URI(self, URI):
        if not URI:
            return
        try:
            out = util.parse_URI(unicode(URI), self.on_pr)
        except BaseException as e:
            self.show_error(_('Invalid litecoin URI:') + '\n' + str(e))
            return
        self.show_send_tab()
        r = out.get('r')
        sig = out.get('sig')
        name = out.get('name')
        if r or (name and sig):
            self.prepare_for_payment_request()
            return
        address = out.get('address')
        amount = out.get('amount')
        label = out.get('label')
        message = out.get('message')
        # use label as description (not BIP21 compliant)
        if label and not message:
            message = label
        if address:
            self.payto_e.setText(address)
        if message:
            self.message_e.setText(message)
        if amount:
            self.amount_e.setAmount(amount)
            self.amount_e.textEdited.emit("")


    def do_clear(self):
        self.is_max = False
        self.not_enough_funds = False
        self.payment_request = None
        self.payto_e.is_pr = False
        for e in [self.payto_e, self.message_e, self.amount_e, self.fiat_send_e, self.fee_e]:
            e.setText('')
            e.setFrozen(False)
        self.set_pay_from([])
        self.rbf_checkbox.setChecked(False)
        self.update_status()
        run_hook('do_clear', self)

    def set_frozen_state(self, addrs, freeze):
        self.wallet.set_frozen_state(addrs, freeze)
        self.address_list.update()
        self.utxo_list.update()
        self.update_fee()

    def create_list_tab(self, l):
        w = QWidget()
        w.searchable_list = l
        vbox = QVBoxLayout()
        w.setLayout(vbox)
        vbox.setMargin(0)
        vbox.setSpacing(0)
        vbox.addWidget(l)
        buttons = QWidget()
        vbox.addWidget(buttons)
        return w

    def create_addresses_tab(self):
        from address_list import AddressList
        self.address_list = l = AddressList(self)
        return self.create_list_tab(l)

    def create_utxo_tab(self):
        from utxo_list import UTXOList
        self.utxo_list = l = UTXOList(self)
        return self.create_list_tab(l)

    def create_contacts_tab(self):
        from contact_list import ContactList
        self.contact_list = l = ContactList(self)
        return self.create_list_tab(l)

    def remove_address(self, addr):
        if self.question(_("Do you want to remove")+" %s "%addr +_("from your wallet?")):
            self.wallet.delete_address(addr)
            self.address_list.update()
            self.history_list.update()

    def get_coins(self):
        if self.pay_from:
            return self.pay_from
        else:
            domain = self.wallet.get_addresses()
            return self.wallet.get_spendable_coins(domain)

    def spend_coins(self, coins):
        self.set_pay_from(coins)
        self.show_send_tab()
        self.update_fee()

    def paytomany(self):
        self.show_send_tab()
        self.payto_e.paytomany()
        msg = '\n'.join([
            _('Enter a list of outputs in the \'Pay to\' field.'),
            _('One output per line.'),
            _('Format: address, amount'),
            _('You may load a CSV file using the file icon.')
        ])
        self.show_message(msg, title=_('Pay to many'))

    def payto_contacts(self, labels):
        paytos = [self.get_contact_payto(label) for label in labels]
        self.show_send_tab()
        if len(paytos) == 1:
            self.payto_e.setText(paytos[0])
            self.amount_e.setFocus()
        else:
            text = "\n".join([payto + ", 0" for payto in paytos])
            self.payto_e.setText(text)
            self.payto_e.setFocus()

    def set_contact(self, label, address):
        if not is_valid(address):
            self.show_error(_('Invalid Address'))
            self.contact_list.update()  # Displays original unchanged value
            return False
        self.contacts[address] = ('address', label)
        self.contact_list.update()
        self.history_list.update()
        self.update_completions()
        return True

    def delete_contacts(self, labels):
        if not self.question(_("Remove %s from your list of contacts?")
                             % " + ".join(labels)):
            return
        for label in labels:
            self.contacts.pop(label)
        self.history_list.update()
        self.contact_list.update()
        self.update_completions()


    def show_invoice(self, key):
        pr = self.invoices.get(key)
        pr.verify(self.contacts)
        self.show_pr_details(pr)

    def show_pr_details(self, pr):
        d = WindowModalDialog(self, _("Invoice"))
        vbox = QVBoxLayout(d)
        grid = QGridLayout()
        grid.addWidget(QLabel(_("Requestor") + ':'), 0, 0)
        grid.addWidget(QLabel(pr.get_requestor()), 0, 1)
        grid.addWidget(QLabel(_("Expires") + ':'), 1, 0)
        grid.addWidget(QLabel(format_time(pr.get_expiration_date())), 1, 1)
        grid.addWidget(QLabel(_("Memo") + ':'), 2, 0)
        grid.addWidget(QLabel(pr.get_memo()), 2, 1)
        grid.addWidget(QLabel(_("Signature") + ':'), 3, 0)
        grid.addWidget(QLabel(pr.get_verify_status()), 3, 1)
        grid.addWidget(QLabel(_("Payment URL") + ':'), 4, 0)
        grid.addWidget(QLabel(pr.payment_url), 4, 1)
        grid.addWidget(QLabel(_("Outputs") + ':'), 5, 0)
        outputs_str = '\n'.join(map(lambda x: x[1] + ' ' + self.format_amount(x[2])+ self.base_unit(), pr.get_outputs()))
        grid.addWidget(QLabel(outputs_str), 5, 1)
        if pr.tx:
            grid.addWidget(QLabel(_("Transaction ID") + ':'), 6, 0)
            l = QLineEdit(pr.tx)
            l.setReadOnly(True)
            grid.addWidget(l, 6, 1)
        vbox.addLayout(grid)
        vbox.addLayout(Buttons(CloseButton(d)))
        d.exec_()
        return


    def do_pay_invoice(self, key):
        pr = self.invoices.get(key)
        self.payment_request = pr
        self.prepare_for_payment_request()
        if pr.verify(self.contacts):
            self.payment_request_ok()
        else:
            self.payment_request_error()

    def create_console_tab(self):
        from console import Console
        self.console = console = Console()
        return console


    def update_console(self):
        console = self.console
        console.history = self.config.get("console-history",[])
        console.history_index = len(console.history)

        console.updateNamespace({'wallet' : self.wallet,
                                 'network' : self.network,
                                 'plugins' : self.gui_object.plugins,
                                 'window': self})
        console.updateNamespace({'util' : util, 'bitcoin':bitcoin})

        c = commands.Commands(self.config, self.wallet, self.network, lambda: self.console.set_json(True))
        methods = {}
        def mkfunc(f, method):
            return lambda *args: apply( f, (method, args, self.password_dialog ))
        for m in dir(c):
            if m[0]=='_' or m in ['network','wallet']: continue
            methods[m] = mkfunc(c._run, m)

        console.updateNamespace(methods)



    def create_status_bar(self):

        sb = QStatusBar()
        sb.setFixedHeight(35)
        qtVersion = qVersion()

        self.balance_label = QLabel("")
        sb.addWidget(self.balance_label)

        self.search_box = QLineEdit()
        self.search_box.textChanged.connect(self.do_search)
        self.search_box.hide()
        sb.addPermanentWidget(self.search_box)

        self.lock_icon = QIcon()
        self.password_button = StatusBarButton(self.lock_icon, _("Password"), self.change_password_dialog )
        sb.addPermanentWidget(self.password_button)

        sb.addPermanentWidget(StatusBarButton(QIcon(":icons/preferences.png"), _("Preferences"), self.settings_dialog ) )
        self.seed_button = StatusBarButton(QIcon(":icons/seed.png"), _("Seed"), self.show_seed_dialog )
        sb.addPermanentWidget(self.seed_button)
        self.status_button = StatusBarButton(QIcon(":icons/status_disconnected.png"), _("Network"), self.run_network_dialog )
        sb.addPermanentWidget(self.status_button)
        run_hook('create_status_bar', sb)
        self.setStatusBar(sb)

    def update_lock_icon(self):
        icon = QIcon(":icons/lock.png") if self.wallet.has_password() else QIcon(":icons/unlock.png")
        self.password_button.setIcon(icon)

    def update_buttons_on_seed(self):
        self.seed_button.setVisible(self.wallet.has_seed())
        self.password_button.setVisible(self.wallet.can_change_password())
        self.send_button.setVisible(not self.wallet.is_watching_only())

    def change_password_dialog(self):
        from password_dialog import ChangePasswordDialog
        d = ChangePasswordDialog(self, self.wallet)
        ok, password, new_password, encrypt_file = d.run()
        if not ok:
            return
        try:
            self.wallet.update_password(password, new_password, encrypt_file)
        except BaseException as e:
            self.show_error(str(e))
            return
        except:
            traceback.print_exc(file=sys.stdout)
            self.show_error(_('Failed to update password'))
            return
        msg = _('Password was updated successfully') if new_password else _('Password is disabled, this wallet is not protected')
        self.show_message(msg, title=_("Success"))
        self.update_lock_icon()

    def toggle_search(self):
        self.search_box.setHidden(not self.search_box.isHidden())
        if not self.search_box.isHidden():
            self.search_box.setFocus(1)
        else:
            self.do_search('')

    def do_search(self, t):
        tab = self.tabs.currentWidget()
        if hasattr(tab, 'searchable_list'):
            tab.searchable_list.filter(t)

    def new_contact_dialog(self):
        d = WindowModalDialog(self, _("New Contact"))
        vbox = QVBoxLayout(d)
        vbox.addWidget(QLabel(_('New Contact') + ':'))
        grid = QGridLayout()
        line1 = QLineEdit()
        line1.setFixedWidth(280)
        line2 = QLineEdit()
        line2.setFixedWidth(280)
        grid.addWidget(QLabel(_("Address")), 1, 0)
        grid.addWidget(line1, 1, 1)
        grid.addWidget(QLabel(_("Name")), 2, 0)
        grid.addWidget(line2, 2, 1)
        vbox.addLayout(grid)
        vbox.addLayout(Buttons(CancelButton(d), OkButton(d)))
        if d.exec_():
            self.set_contact(unicode(line2.text()), str(line1.text()))

    def show_master_public_keys(self):
        dialog = WindowModalDialog(self, "Master Public Keys")
        mpk_list = self.wallet.get_master_public_keys()
        vbox = QVBoxLayout()
        mpk_text = ShowQRTextEdit()
        mpk_text.setMaximumHeight(100)
        mpk_text.addCopyButton(self.app)
        def show_mpk(index):
            mpk_text.setText(mpk_list[index])

        # only show the combobox in case multiple accounts are available
        if len(mpk_list) > 1:
            def label(key):
                if isinstance(self.wallet, Multisig_Wallet):
                    return _("cosigner") + ' ' + str(i+1)
                return ''
            labels = [ label(i) for i in range(len(mpk_list))]
            on_click = lambda clayout: show_mpk(clayout.selected_index())
            labels_clayout = ChoicesLayout(_("Master Public Keys"), labels, on_click)
            vbox.addLayout(labels_clayout.layout())

        show_mpk(0)
        vbox.addWidget(mpk_text)
        vbox.addLayout(Buttons(CloseButton(dialog)))
        dialog.setLayout(vbox)
        dialog.exec_()

    @protected
    def show_seed_dialog(self, password):
        if not self.wallet.has_seed():
            self.show_message(_('This wallet has no seed'))
            return
        keystore = self.wallet.get_keystore()
        try:
            seed = keystore.get_seed(password)
            passphrase = keystore.get_passphrase(password)
        except BaseException as e:
            self.show_error(str(e))
            return
        from seed_dialog import SeedDialog
        d = SeedDialog(self, seed, passphrase)
        d.exec_()



    def show_qrcode(self, data, title = _("QR code"), parent=None):
        if not data:
            return
        d = QRDialog(data, parent or self, title)
        d.exec_()

    def show_public_keys(self, address):
        if not address: return
        try:
            pubkey_list = self.wallet.get_public_keys(address)
        except Exception as e:
            traceback.print_exc(file=sys.stdout)
            self.show_message(str(e))
            return
        d = WindowModalDialog(self, _("Public key"))
        d.setMinimumSize(600, 200)
        vbox = QVBoxLayout()
        vbox.addWidget( QLabel(_("Address") + ': ' + address))
        vbox.addWidget(QLabel(_("Public key") + ':'))
        keys_e = ShowQRTextEdit(text='\n'.join(pubkey_list))
        keys_e.addCopyButton(self.app)
        vbox.addWidget(keys_e)
        vbox.addLayout(Buttons(CloseButton(d)))
        d.setLayout(vbox)
        d.exec_()

    @protected
    def show_private_key(self, address, password):
        if not address:
            return
        try:
            pk_list = self.wallet.get_private_key(address, password)
        except Exception as e:
            traceback.print_exc(file=sys.stdout)
            self.show_message(str(e))
            return

        d = WindowModalDialog(self, _("Private key"))
        d.setMinimumSize(600, 200)
        vbox = QVBoxLayout()
        vbox.addWidget( QLabel(_("Address") + ': ' + address))
        vbox.addWidget( QLabel(_("Private key") + ':'))
        keys_e = ShowQRTextEdit(text='\n'.join(pk_list))
        keys_e.addCopyButton(self.app)
        vbox.addWidget(keys_e)
        vbox.addLayout(Buttons(CloseButton(d)))
        d.setLayout(vbox)
        d.exec_()

    @protected
    def do_sign(self, address, message, signature, password):
        address  = str(address.text()).strip()
        message = unicode(message.toPlainText()).encode('utf-8').strip()
        if not bitcoin.is_address(address):
            self.show_message('Invalid Litecoin address.')
            return
        if not bitcoin.is_p2pkh(address):
            self.show_message('Cannot sign messages with this type of address.')
            return
        if not self.wallet.is_mine(address):
            self.show_message('Address not in wallet.')
            return
        task = partial(self.wallet.sign_message, address, message, password)
        def show_signed_message(sig):
            signature.setText(base64.b64encode(sig))
        self.wallet.thread.add(task, on_success=show_signed_message)

    def do_verify(self, address, message, signature):
        address  = str(address.text()).strip()
        message = unicode(message.toPlainText()).encode('utf-8').strip()
        if not bitcoin.is_address(address):
            self.show_message('Invalid Litecoin address.')
            return
        if not bitcoin.is_p2pkh(address):
            self.show_message('Cannot verify messages with this type of address.')
            return
        try:
            # This can throw on invalid base64
            sig = base64.b64decode(str(signature.toPlainText()))
            verified = bitcoin.verify_message(address, sig, message)
        except:
            verified = False
        if verified:
            self.show_message(_("Signature verified"))
        else:
            self.show_error(_("Wrong signature"))


    def sign_verify_message(self, address=''):
        d = WindowModalDialog(self, _('Sign/verify Message'))
        d.setMinimumSize(410, 290)

        layout = QGridLayout(d)

        message_e = QTextEdit()
        layout.addWidget(QLabel(_('Message')), 1, 0)
        layout.addWidget(message_e, 1, 1)
        layout.setRowStretch(2,3)

        address_e = QLineEdit()
        address_e.setText(address)
        layout.addWidget(QLabel(_('Address')), 2, 0)
        layout.addWidget(address_e, 2, 1)

        signature_e = QTextEdit()
        layout.addWidget(QLabel(_('Signature')), 3, 0)
        layout.addWidget(signature_e, 3, 1)
        layout.setRowStretch(3,1)

        hbox = QHBoxLayout()

        b = QPushButton(_("Sign"))
        b.clicked.connect(lambda: self.do_sign(address_e, message_e, signature_e))
        hbox.addWidget(b)

        b = QPushButton(_("Verify"))
        b.clicked.connect(lambda: self.do_verify(address_e, message_e, signature_e))
        hbox.addWidget(b)

        b = QPushButton(_("Close"))
        b.clicked.connect(d.accept)
        hbox.addWidget(b)
        layout.addLayout(hbox, 4, 1)
        d.exec_()

    @protected
    def do_decrypt(self, message_e, pubkey_e, encrypted_e, password):
        cyphertext = str(encrypted_e.toPlainText())
        task = partial(self.wallet.decrypt_message, str(pubkey_e.text()),
                       cyphertext, password)
        self.wallet.thread.add(task, on_success=message_e.setText)

    def do_encrypt(self, message_e, pubkey_e, encrypted_e):
        message = unicode(message_e.toPlainText())
        message = message.encode('utf-8')
        try:
            encrypted = bitcoin.encrypt_message(message, str(pubkey_e.text()))
            encrypted_e.setText(encrypted)
        except BaseException as e:
            traceback.print_exc(file=sys.stdout)
            self.show_warning(str(e))


    def encrypt_message(self, address = ''):
        d = WindowModalDialog(self, _('Encrypt/decrypt Message'))
        d.setMinimumSize(610, 490)

        layout = QGridLayout(d)

        message_e = QTextEdit()
        layout.addWidget(QLabel(_('Message')), 1, 0)
        layout.addWidget(message_e, 1, 1)
        layout.setRowStretch(2,3)

        pubkey_e = QLineEdit()
        if address:
            pubkey = self.wallet.get_public_key(address)
            pubkey_e.setText(pubkey)
        layout.addWidget(QLabel(_('Public key')), 2, 0)
        layout.addWidget(pubkey_e, 2, 1)

        encrypted_e = QTextEdit()
        layout.addWidget(QLabel(_('Encrypted')), 3, 0)
        layout.addWidget(encrypted_e, 3, 1)
        layout.setRowStretch(3,1)

        hbox = QHBoxLayout()
        b = QPushButton(_("Encrypt"))
        b.clicked.connect(lambda: self.do_encrypt(message_e, pubkey_e, encrypted_e))
        hbox.addWidget(b)

        b = QPushButton(_("Decrypt"))
        b.clicked.connect(lambda: self.do_decrypt(message_e, pubkey_e, encrypted_e))
        hbox.addWidget(b)

        b = QPushButton(_("Close"))
        b.clicked.connect(d.accept)
        hbox.addWidget(b)

        layout.addLayout(hbox, 4, 1)
        d.exec_()

    def password_dialog(self, msg=None, parent=None):
        from password_dialog import PasswordDialog
        parent = parent or self
        d = PasswordDialog(parent, msg)
        return d.run()


    def tx_from_text(self, txt):
        from electrum_ltc.transaction import tx_from_str, Transaction
        try:
            tx = tx_from_str(txt)
            return Transaction(tx)
        except:
            traceback.print_exc(file=sys.stdout)
            self.show_critical(_("Electrum was unable to parse your transaction"))
            return

    def read_tx_from_qrcode(self):
        from electrum_ltc import qrscanner
        try:
            data = qrscanner.scan_barcode(self.config.get_video_device())
        except BaseException as e:
            self.show_error(str(e))
            return
        if not data:
            return
        # if the user scanned a bitcoin URI
        if data.startswith("litecoin:"):
            self.pay_to_URI(data)
            return
        # else if the user scanned an offline signed tx
        # transactions are binary, but qrcode seems to return utf8...
        data = data.decode('utf8')
        z = bitcoin.base_decode(data, length=None, base=43)
        data = ''.join(chr(ord(b)) for b in z).encode('hex')
        tx = self.tx_from_text(data)
        if not tx:
            return
        self.show_transaction(tx)


    def read_tx_from_file(self):
        fileName = self.getOpenFileName(_("Select your transaction file"), "*.txn")
        if not fileName:
            return
        try:
            with open(fileName, "r") as f:
                file_content = f.read()
        except (ValueError, IOError, os.error) as reason:
            self.show_critical(_("Electrum was unable to open your transaction file") + "\n" + str(reason), title=_("Unable to read file or no transaction found"))
            return
        return self.tx_from_text(file_content)

    def do_process_from_text(self):
        text = text_dialog(self, _('Input raw transaction'), _("Transaction:"), _("Load transaction"))
        if not text:
            return
        tx = self.tx_from_text(text)
        if tx:
            self.show_transaction(tx)

    def do_process_from_file(self):
        tx = self.read_tx_from_file()
        if tx:
            self.show_transaction(tx)

    def do_process_from_txid(self):
        from electrum_ltc import transaction
        txid, ok = QInputDialog.getText(self, _('Lookup transaction'), _('Transaction ID') + ':')
        if ok and txid:
            txid = str(txid).strip()
            try:
                r = self.network.synchronous_get(('blockchain.transaction.get',[txid]))
            except BaseException as e:
                self.show_message(str(e))
                return
            tx = transaction.Transaction(r)
            self.show_transaction(tx)

    @protected
    def export_privkeys_dialog(self, password):
        if self.wallet.is_watching_only():
            self.show_message(_("This is a watching-only wallet"))
            return

        d = WindowModalDialog(self, _('Private keys'))
        d.setMinimumSize(850, 300)
        vbox = QVBoxLayout(d)

        msg = "%s\n%s\n%s" % (_("WARNING: ALL your private keys are secret."),
                              _("Exposing a single private key can compromise your entire wallet!"),
                              _("In particular, DO NOT use 'redeem private key' services proposed by third parties."))
        vbox.addWidget(QLabel(msg))

        e = QTextEdit()
        e.setReadOnly(True)
        vbox.addWidget(e)

        defaultname = 'electrum-ltc-private-keys.csv'
        select_msg = _('Select file to export your private keys to')
        hbox, filename_e, csv_button = filename_field(self, self.config, defaultname, select_msg)
        vbox.addLayout(hbox)

        b = OkButton(d, _('Export'))
        b.setEnabled(False)
        vbox.addLayout(Buttons(CancelButton(d), b))

        private_keys = {}
        addresses = self.wallet.get_addresses()
        done = False
        def privkeys_thread():
            for addr in addresses:
                time.sleep(0.1)
                if done:
                    break
                private_keys[addr] = "\n".join(self.wallet.get_private_key(addr, password))
                d.emit(SIGNAL('computing_privkeys'))
            d.emit(SIGNAL('show_privkeys'))

        def show_privkeys():
            s = "\n".join( map( lambda x: x[0] + "\t"+ x[1], private_keys.items()))
            e.setText(s)
            b.setEnabled(True)

        d.connect(d, QtCore.SIGNAL('computing_privkeys'), lambda: e.setText("Please wait... %d/%d"%(len(private_keys),len(addresses))))
        d.connect(d, QtCore.SIGNAL('show_privkeys'), show_privkeys)
        threading.Thread(target=privkeys_thread).start()

        if not d.exec_():
            done = True
            return

        filename = filename_e.text()
        if not filename:
            return

        try:
            self.do_export_privkeys(filename, private_keys, csv_button.isChecked())
        except (IOError, os.error) as reason:
            txt = "\n".join([
                _("Electrum was unable to produce a private key-export."),
                str(reason)
            ])
            self.show_critical(txt, title=_("Unable to create csv"))

        except Exception as e:
            self.show_message(str(e))
            return

        self.show_message(_("Private keys exported."))


    def do_export_privkeys(self, fileName, pklist, is_csv):
        with open(fileName, "w+") as f:
            if is_csv:
                transaction = csv.writer(f)
                transaction.writerow(["address", "private_key"])
                for addr, pk in pklist.items():
                    transaction.writerow(["%34s"%addr,pk])
            else:
                import json
                f.write(json.dumps(pklist, indent = 4))


    def do_import_labels(self):
        labelsFile = self.getOpenFileName(_("Open labels file"), "*.json")
        if not labelsFile: return
        try:
            f = open(labelsFile, 'r')
            data = f.read()
            f.close()
            for key, value in json.loads(data).items():
                self.wallet.set_label(key, value)
            self.show_message(_("Your labels were imported from") + " '%s'" % str(labelsFile))
        except (IOError, os.error) as reason:
            self.show_critical(_("Electrum was unable to import your labels.") + "\n" + str(reason))


    def do_export_labels(self):
        labels = self.wallet.labels
        try:
            fileName = self.getSaveFileName(_("Select file to save your labels"), 'electrum-ltc_labels.json', "*.json")
            if fileName:
                with open(fileName, 'w+') as f:
                    json.dump(labels, f, indent=4, sort_keys=True)
                self.show_message(_("Your labels where exported to") + " '%s'" % str(fileName))
        except (IOError, os.error), reason:
            self.show_critical(_("Electrum was unable to export your labels.") + "\n" + str(reason))


    def export_history_dialog(self):
        d = WindowModalDialog(self, _('Export History'))
        d.setMinimumSize(400, 200)
        vbox = QVBoxLayout(d)
        defaultname = os.path.expanduser('~/electrum-ltc-history.csv')
        select_msg = _('Select file to export your wallet transactions to')
        hbox, filename_e, csv_button = filename_field(self, self.config, defaultname, select_msg)
        vbox.addLayout(hbox)
        vbox.addStretch(1)
        hbox = Buttons(CancelButton(d), OkButton(d, _('Export')))
        vbox.addLayout(hbox)
        run_hook('export_history_dialog', self, hbox)
        self.update()
        if not d.exec_():
            return
        filename = filename_e.text()
        if not filename:
            return
        try:
            self.do_export_history(self.wallet, filename, csv_button.isChecked())
        except (IOError, os.error), reason:
            export_error_label = _("Electrum was unable to produce a transaction export.")
            self.show_critical(export_error_label + "\n" + str(reason), title=_("Unable to export history"))
            return
        self.show_message(_("Your wallet history has been successfully exported."))

    def plot_history_dialog(self):
        try:
            from electrum_ltc.plot import plot_history
        except ImportError as e:
            self.show_error(str(e))
            return
        wallet = self.wallet
        history = wallet.get_history()
        if len(history) > 0:
            plt = plot_history(self.wallet, history)
            plt.show()


    def do_export_history(self, wallet, fileName, is_csv):
        history = wallet.get_history()
        lines = []
        for item in history:
            tx_hash, height, confirmations, timestamp, value, balance = item
            if height>0:
                if timestamp is not None:
                    time_string = format_time(timestamp)
                else:
                    time_string = _("unverified")
            else:
                time_string = _("unconfirmed")

            if value is not None:
                value_string = format_satoshis(value, True)
            else:
                value_string = '--'

            if tx_hash:
                label = wallet.get_label(tx_hash)
                label = label.encode('utf-8')
            else:
                label = ""

            if is_csv:
                lines.append([tx_hash, label, confirmations, value_string, time_string])
            else:
                lines.append({'txid':tx_hash, 'date':"%16s"%time_string, 'label':label, 'value':value_string})

        with open(fileName, "w+") as f:
            if is_csv:
                transaction = csv.writer(f, lineterminator='\n')
                transaction.writerow(["transaction_hash","label", "confirmations", "value", "timestamp"])
                for line in lines:
                    transaction.writerow(line)
            else:
                import json
                f.write(json.dumps(lines, indent = 4))


    def sweep_key_dialog(self):
        d = WindowModalDialog(self, title=_('Sweep private keys'))
        d.setMinimumSize(600, 300)

        vbox = QVBoxLayout(d)
        vbox.addWidget(QLabel(_("Enter private keys:")))

        keys_e = QTextEdit()
        keys_e.setTabChangesFocus(True)
        vbox.addWidget(keys_e)

        addresses = self.wallet.get_unused_addresses()
        h, address_e = address_field(addresses)
        vbox.addLayout(h)

        vbox.addStretch(1)
        button = OkButton(d, _('Sweep'))
        vbox.addLayout(Buttons(CancelButton(d), button))
        button.setEnabled(False)

        def get_address():
            addr = str(address_e.text()).strip()
            if bitcoin.is_address(addr):
                return addr

        def get_pk():
            text = str(keys_e.toPlainText())
            return keystore.get_private_keys(text)

        f = lambda: button.setEnabled(get_address() is not None and get_pk() is not None)
        on_address = lambda text: address_e.setStyleSheet(BLACK_FG if get_address() else RED_FG)
        keys_e.textChanged.connect(f)
        address_e.textChanged.connect(f)
        address_e.textChanged.connect(on_address)
        if not d.exec_():
            return

        tx = self.wallet.sweep(get_pk(), self.network, self.config, get_address(), None)
        if not tx:
            self.show_message(_('No inputs found. (Note that inputs need to be confirmed)'))
            return
        self.warn_if_watching_only()
        self.show_transaction(tx)

    def _do_import(self, title, msg, func):
        text = text_dialog(self, title, msg + ' :', _('Import'))
        if not text:
            return
        bad = []
        good = []
        for key in str(text).split():
            try:
                addr = func(key)
                good.append(addr)
            except BaseException as e:
                bad.append(key)
                continue
        if good:
            self.show_message(_("The following addresses were added") + ':\n' + '\n'.join(good))
        if bad:
            self.show_critical(_("The following inputs could not be imported") + ':\n'+ '\n'.join(bad))
        self.address_list.update()
        self.history_list.update()

    def import_addresses(self):
        if not self.wallet.can_import_address():
            return
        title, msg = _('Import addresses'), _("Enter addresses")
        self._do_import(title, msg, self.wallet.import_address)

    @protected
    def do_import_privkey(self, password):
        if not self.wallet.can_import_privkey():
            return
        title, msg = _('Import private keys'), _("Enter private keys")
        self._do_import(title, msg, lambda x: self.wallet.import_key(x, password))

    def update_fiat(self):
        b = self.fx and self.fx.is_enabled()
        self.fiat_send_e.setVisible(b)
        self.fiat_receive_e.setVisible(b)
        self.history_list.refresh_headers()
        self.history_list.update()
        self.update_status()

    def settings_dialog(self):
        self.need_restart = False
        d = WindowModalDialog(self, _('Preferences'))
        vbox = QVBoxLayout()
        tabs = QTabWidget()
        gui_widgets = []
        fee_widgets = []
        tx_widgets = []
        id_widgets = []

        # language
        lang_help = _('Select which language is used in the GUI (after restart).')
        lang_label = HelpLabel(_('Language') + ':', lang_help)
        lang_combo = QComboBox()
        from electrum_ltc.i18n import languages
        lang_combo.addItems(languages.values())
        try:
            index = languages.keys().index(self.config.get("language",''))
        except Exception:
            index = 0
        lang_combo.setCurrentIndex(index)
        if not self.config.is_modifiable('language'):
            for w in [lang_combo, lang_label]: w.setEnabled(False)
        def on_lang(x):
            lang_request = languages.keys()[lang_combo.currentIndex()]
            if lang_request != self.config.get('language'):
                self.config.set_key("language", lang_request, True)
                self.need_restart = True
        lang_combo.currentIndexChanged.connect(on_lang)
        gui_widgets.append((lang_label, lang_combo))

        nz_help = _('Number of zeros displayed after the decimal point. For example, if this is set to 2, "1." will be displayed as "1.00"')
        nz_label = HelpLabel(_('Zeros after decimal point') + ':', nz_help)
        nz = QSpinBox()
        nz.setMinimum(0)
        nz.setMaximum(self.decimal_point)
        nz.setValue(self.num_zeros)
        if not self.config.is_modifiable('num_zeros'):
            for w in [nz, nz_label]: w.setEnabled(False)
        def on_nz():
            value = nz.value()
            if self.num_zeros != value:
                self.num_zeros = value
                self.config.set_key('num_zeros', value, True)
                self.history_list.update()
                self.address_list.update()
        nz.valueChanged.connect(on_nz)
        gui_widgets.append((nz_label, nz))

        def on_dynfee(x):
            self.config.set_key('dynamic_fees', x == Qt.Checked)
            self.fee_slider.update()
            update_maxfee()
        dynfee_cb = QCheckBox(_('Use dynamic fees'))
        dynfee_cb.setChecked(self.config.is_dynfee())
        dynfee_cb.setToolTip(_("Use fees recommended by the server."))
        fee_widgets.append((dynfee_cb, None))
        dynfee_cb.stateChanged.connect(on_dynfee)

        def on_maxfee(x):
            m = maxfee_e.get_amount()
            if m: self.config.set_key('max_fee_rate', m)
            self.fee_slider.update()
        def update_maxfee():
            d = self.config.is_dynfee()
            maxfee_e.setDisabled(d)
            maxfee_label.setDisabled(d)
        maxfee_label = HelpLabel(_('Max static fee'), _('Max value of the static fee slider'))
        maxfee_e = BTCkBEdit(self.get_decimal_point)
        maxfee_e.setAmount(self.config.max_fee_rate())
        maxfee_e.textChanged.connect(on_maxfee)
        update_maxfee()
        fee_widgets.append((maxfee_label, maxfee_e))

        feebox_cb = QCheckBox(_('Edit fees manually'))
        feebox_cb.setChecked(self.config.get('show_fee', False))
        feebox_cb.setToolTip(_("Show fee edit box in send tab."))
        def on_feebox(x):
            self.config.set_key('show_fee', x == Qt.Checked)
            self.fee_e.setVisible(bool(x))
        feebox_cb.stateChanged.connect(on_feebox)
        fee_widgets.append((feebox_cb, None))

        rbf_policy = self.config.get('rbf_policy', 1)
        rbf_label = HelpLabel(_('Propose Replace-By-Fee') + ':', '')
        rbf_combo = QComboBox()
        rbf_combo.addItems([_('Always'), _('If the fee is low'), _('Never')])
        rbf_combo.setCurrentIndex(rbf_policy)
        def on_rbf(x):
            self.config.set_key('rbf_policy', x)
        rbf_combo.currentIndexChanged.connect(on_rbf)
        fee_widgets.append((rbf_label, rbf_combo))

        msg = _('OpenAlias record, used to receive coins and to sign payment requests.') + '\n\n'\
              + _('The following alias providers are available:') + '\n'\
              + '\n'.join(['https://cryptoname.co/', 'http://xmr.link']) + '\n\n'\
              + 'For more information, see http://openalias.org'
        alias_label = HelpLabel(_('OpenAlias') + ':', msg)
        alias = self.config.get('alias','')
        alias_e = QLineEdit(alias)
        def set_alias_color():
            if not self.config.get('alias'):
                alias_e.setStyleSheet("")
                return
            if self.alias_info:
                alias_addr, alias_name, validated = self.alias_info
                alias_e.setStyleSheet(GREEN_BG if validated else RED_BG)
            else:
                alias_e.setStyleSheet(RED_BG)
        def on_alias_edit():
            alias_e.setStyleSheet("")
            alias = str(alias_e.text())
            self.config.set_key('alias', alias, True)
            if alias:
                self.fetch_alias()
        set_alias_color()
        self.connect(self, SIGNAL('alias_received'), set_alias_color)
        alias_e.editingFinished.connect(on_alias_edit)
        id_widgets.append((alias_label, alias_e))

        # SSL certificate
        msg = ' '.join([
            _('SSL certificate used to sign payment requests.'),
            _('Use setconfig to set ssl_chain and ssl_privkey.'),
        ])
        if self.config.get('ssl_privkey') or self.config.get('ssl_chain'):
            try:
                SSL_identity = paymentrequest.check_ssl_config(self.config)
                SSL_error = None
            except BaseException as e:
                SSL_identity = "error"
                SSL_error = str(e)
        else:
            SSL_identity = ""
            SSL_error = None
        SSL_id_label = HelpLabel(_('SSL certificate') + ':', msg)
        SSL_id_e = QLineEdit(SSL_identity)
        SSL_id_e.setStyleSheet(RED_BG if SSL_error else GREEN_BG if SSL_identity else '')
        if SSL_error:
            SSL_id_e.setToolTip(SSL_error)
        SSL_id_e.setReadOnly(True)
        id_widgets.append((SSL_id_label, SSL_id_e))

        units = ['LTC', 'mLTC', 'bits']
        msg = _('Base unit of your wallet.')\
              + '\n1LTC=1000mLTC.\n' \
              + _(' These settings affects the fields in the Send tab')+' '
        unit_label = HelpLabel(_('Base unit') + ':', msg)
        unit_combo = QComboBox()
        unit_combo.addItems(units)
        unit_combo.setCurrentIndex(units.index(self.base_unit()))
        def on_unit(x):
            unit_result = units[unit_combo.currentIndex()]
            if self.base_unit() == unit_result:
                return
            edits = self.amount_e, self.fee_e, self.receive_amount_e
            amounts = [edit.get_amount() for edit in edits]
            if unit_result == 'LTC':
                self.decimal_point = 8
            elif unit_result == 'mLTC':
                self.decimal_point = 5
            elif unit_result == 'bits':
                self.decimal_point = 2
            else:
                raise Exception('Unknown base unit')
            self.config.set_key('decimal_point', self.decimal_point, True)
            self.history_list.update()
            self.request_list.update()
            self.address_list.update()
            for edit, amount in zip(edits, amounts):
                edit.setAmount(amount)
            self.update_status()
        unit_combo.currentIndexChanged.connect(on_unit)
        gui_widgets.append((unit_label, unit_combo))

        block_explorers = sorted(block_explorer_info.keys())
        msg = _('Choose which online block explorer to use for functions that open a web browser')
        block_ex_label = HelpLabel(_('Online Block Explorer') + ':', msg)
        block_ex_combo = QComboBox()
        block_ex_combo.addItems(block_explorers)
        block_ex_combo.setCurrentIndex(block_ex_combo.findText(block_explorer(self.config)))
        def on_be(x):
            be_result = block_explorers[block_ex_combo.currentIndex()]
            self.config.set_key('block_explorer', be_result, True)
        block_ex_combo.currentIndexChanged.connect(on_be)
        gui_widgets.append((block_ex_label, block_ex_combo))

        from electrum_ltc import qrscanner
        system_cameras = qrscanner._find_system_cameras()
        qr_combo = QComboBox()
        qr_combo.addItem("Default","default")
        for camera, device in system_cameras.items():
            qr_combo.addItem(camera, device)
        #combo.addItem("Manually specify a device", config.get("video_device"))
        index = qr_combo.findData(self.config.get("video_device"))
        qr_combo.setCurrentIndex(index)
        msg = _("Install the zbar package to enable this.")
        qr_label = HelpLabel(_('Video Device') + ':', msg)
        qr_combo.setEnabled(qrscanner.libzbar is not None)
        on_video_device = lambda x: self.config.set_key("video_device", str(qr_combo.itemData(x).toString()), True)
        qr_combo.currentIndexChanged.connect(on_video_device)
        gui_widgets.append((qr_label, qr_combo))

        usechange_cb = QCheckBox(_('Use change addresses'))
        usechange_cb.setChecked(self.wallet.use_change)
        if not self.config.is_modifiable('use_change'): usechange_cb.setEnabled(False)
        def on_usechange(x):
            usechange_result = x == Qt.Checked
            if self.wallet.use_change != usechange_result:
                self.wallet.use_change = usechange_result
                self.wallet.storage.put('use_change', self.wallet.use_change)
                multiple_cb.setEnabled(self.wallet.use_change)
        usechange_cb.stateChanged.connect(on_usechange)
        usechange_cb.setToolTip(_('Using change addresses makes it more difficult for other people to track your transactions.'))
        tx_widgets.append((usechange_cb, None))

        def on_multiple(x):
            multiple = x == Qt.Checked
            if self.wallet.multiple_change != multiple:
                self.wallet.multiple_change = multiple
                self.wallet.storage.put('multiple_change', multiple)
        multiple_change = self.wallet.multiple_change
        multiple_cb = QCheckBox(_('Use multiple change addresses'))
        multiple_cb.setEnabled(self.wallet.use_change)
        multiple_cb.setToolTip('\n'.join([
            _('In some cases, use up to 3 change addresses in order to break '
              'up large coin amounts and obfuscate the recipient address.'),
            _('This may result in higher transactions fees.')
        ]))
        multiple_cb.setChecked(multiple_change)
        multiple_cb.stateChanged.connect(on_multiple)
        tx_widgets.append((multiple_cb, None))

        def fmt_docs(key, klass):
            lines = [ln.lstrip(" ") for ln in klass.__doc__.split("\n")]
            return '\n'.join([key, "", " ".join(lines)])

        choosers = sorted(coinchooser.COIN_CHOOSERS.keys())
        chooser_name = coinchooser.get_name(self.config)
        msg = _('Choose coin (UTXO) selection method.  The following are available:\n\n')
        msg += '\n\n'.join(fmt_docs(*item) for item in coinchooser.COIN_CHOOSERS.items())
        chooser_label = HelpLabel(_('Coin selection') + ':', msg)
        chooser_combo = QComboBox()
        chooser_combo.addItems(choosers)
        i = choosers.index(chooser_name) if chooser_name in choosers else 0
        chooser_combo.setCurrentIndex(i)
        def on_chooser(x):
            chooser_name = choosers[chooser_combo.currentIndex()]
            self.config.set_key('coin_chooser', chooser_name)
        chooser_combo.currentIndexChanged.connect(on_chooser)
        tx_widgets.append((chooser_label, chooser_combo))

        # Fiat Currency
        hist_checkbox = QCheckBox()
        ccy_combo = QComboBox()
        ex_combo = QComboBox()

        def update_currencies():
            if not self.fx: return
            currencies = sorted(self.fx.get_currencies(self.fx.get_history_config()))
            ccy_combo.clear()
            ccy_combo.addItems([_('None')] + currencies)
            if self.fx.is_enabled():
                ccy_combo.setCurrentIndex(ccy_combo.findText(self.fx.get_currency()))

        def update_history_cb():
            if not self.fx: return
            hist_checkbox.setChecked(self.fx.get_history_config())
            hist_checkbox.setEnabled(self.fx.is_enabled())

        def update_exchanges():
            if not self.fx: return
            b = self.fx.is_enabled()
            ex_combo.setEnabled(b)
            if b:
                h = self.fx.get_history_config()
                c = self.fx.get_currency()
                exchanges = self.fx.get_exchanges_by_ccy(c, h)
            else:
                exchanges = self.fx.get_exchanges_by_ccy('USD', False)
            ex_combo.clear()
            ex_combo.addItems(sorted(exchanges))
            ex_combo.setCurrentIndex(ex_combo.findText(self.fx.config_exchange()))

        def on_currency(hh):
            if not self.fx: return
            b = bool(ccy_combo.currentIndex())
            ccy = str(ccy_combo.currentText()) if b else None
            self.fx.set_enabled(b)
            if b and ccy != self.fx.ccy:
                self.fx.set_currency(ccy)
            update_history_cb()
            update_exchanges()
            self.update_fiat()

        def on_exchange(idx):
            exchange = str(ex_combo.currentText())
            if self.fx and self.fx.is_enabled() and exchange and exchange != self.fx.exchange.name():
                self.fx.set_exchange(exchange)

        def on_history(checked):
            if not self.fx: return
            self.fx.set_history_config(checked)
            update_exchanges()
            self.history_list.refresh_headers()
            if self.fx.is_enabled() and checked:
                # reset timeout to get historical rates
                self.fx.timeout = 0

        update_currencies()
        update_history_cb()
        update_exchanges()
        ccy_combo.currentIndexChanged.connect(on_currency)
        hist_checkbox.stateChanged.connect(on_history)
        ex_combo.currentIndexChanged.connect(on_exchange)

        fiat_widgets = []
        fiat_widgets.append((QLabel(_('Fiat currency')), ccy_combo))
        fiat_widgets.append((QLabel(_('Show history rates')), hist_checkbox))
        fiat_widgets.append((QLabel(_('Source')), ex_combo))

        tabs_info = [
            (fee_widgets, _('Fees')),
            (tx_widgets, _('Transactions')),
            (gui_widgets, _('Appearance')),
            (fiat_widgets, _('Fiat')),
            (id_widgets, _('Identity')),
        ]
        for widgets, name in tabs_info:
            tab = QWidget()
            grid = QGridLayout(tab)
            grid.setColumnStretch(0,1)
            for a,b in widgets:
                i = grid.rowCount()
                if b:
                    if a:
                        grid.addWidget(a, i, 0)
                    grid.addWidget(b, i, 1)
                else:
                    grid.addWidget(a, i, 0, 1, 2)
            tabs.addTab(tab, name)

        vbox.addWidget(tabs)
        vbox.addStretch(1)
        vbox.addLayout(Buttons(CloseButton(d)))
        d.setLayout(vbox)

        # run the dialog
        d.exec_()

        if self.fx:
            self.fx.timeout = 0

        self.disconnect(self, SIGNAL('alias_received'), set_alias_color)

        run_hook('close_settings_dialog')
        if self.need_restart:
            self.show_warning(_('Please restart Electrum to activate the new GUI settings'), title=_('Success'))




    def run_network_dialog(self):
        if not self.network:
            self.show_warning(_('You are using Electrum in offline mode; restart Electrum if you want to get connected'), title=_('Offline'))
            return
        NetworkDialog(self.wallet.network, self.config, self).do_exec()

    def closeEvent(self, event):
        # It seems in some rare cases this closeEvent() is called twice
        if not self.cleaned_up:
            self.cleaned_up = True
            self.clean_up()
        event.accept()

    def clean_up(self):
        self.wallet.thread.stop()
        if self.network:
            self.network.unregister_callback(self.on_network)
        self.config.set_key("is_maximized", self.isMaximized())
        if not self.isMaximized():
            g = self.geometry()
            self.wallet.storage.put("winpos-qt", [g.left(),g.top(),
                                                  g.width(),g.height()])
        self.config.set_key("console-history", self.console.history[-50:],
                            True)
        if self.qr_window:
            self.qr_window.close()
        self.close_wallet()
        self.gui_object.close_window(self)

    def plugins_dialog(self):
        self.pluginsdialog = d = WindowModalDialog(self, _('Electrum Plugins'))

        plugins = self.gui_object.plugins

        vbox = QVBoxLayout(d)

        # plugins
        scroll = QScrollArea()
        scroll.setEnabled(True)
        scroll.setWidgetResizable(True)
        scroll.setMinimumSize(400,250)
        vbox.addWidget(scroll)

        w = QWidget()
        scroll.setWidget(w)
        w.setMinimumHeight(plugins.count() * 35)

        grid = QGridLayout()
        grid.setColumnStretch(0,1)
        w.setLayout(grid)

        settings_widgets = {}

        def enable_settings_widget(p, name, i):
            widget = settings_widgets.get(name)
            if not widget and p and p.requires_settings():
                widget = settings_widgets[name] = p.settings_widget(d)
                grid.addWidget(widget, i, 1)
            if widget:
                widget.setEnabled(bool(p and p.is_enabled()))

        def do_toggle(cb, name, i):
            p = plugins.toggle(name)
            cb.setChecked(bool(p))
            enable_settings_widget(p, name, i)
            run_hook('init_qt', self.gui_object)

        for i, descr in enumerate(plugins.descriptions.values()):
            name = descr['__name__']
            p = plugins.get(name)
            if descr.get('registers_keystore'):
                continue
            try:
                cb = QCheckBox(descr['fullname'])
                cb.setEnabled(plugins.is_available(name, self.wallet))
                cb.setChecked(p is not None and p.is_enabled())
                grid.addWidget(cb, i, 0)
                enable_settings_widget(p, name, i)
                cb.clicked.connect(partial(do_toggle, cb, name, i))
                msg = descr['description']
                if descr.get('requires'):
                    msg += '\n\n' + _('Requires') + ':\n' + '\n'.join(map(lambda x: x[1], descr.get('requires')))
                grid.addWidget(HelpButton(msg), i, 2)
            except Exception:
                self.print_msg("error: cannot display plugin", name)
                traceback.print_exc(file=sys.stdout)
        grid.setRowStretch(i+1,1)
        vbox.addLayout(Buttons(CloseButton(d)))
        d.exec_()

    def cpfp(self, parent_tx, new_tx):
        total_size = parent_tx.estimated_size() + new_tx.estimated_size()
        d = WindowModalDialog(self, _('Child Pays for Parent'))
        vbox = QVBoxLayout(d)
        vbox.addWidget(QLabel(_('Total size') + ': %d bytes'% total_size))
        max_fee = new_tx.output_value()
        vbox.addWidget(QLabel(_('Max fee') + ': %s'% self.format_amount(max_fee) + ' ' + self.base_unit()))
        vbox.addWidget(QLabel(_('Child fee' + ':')))
        fee_e = BTCAmountEdit(self.get_decimal_point)
        fee = self.config.fee_per_kb() * total_size / 1000
        fee_e.setAmount(fee)
        vbox.addWidget(fee_e)
        def on_rate(dyn, pos, fee_rate):
            fee = fee_rate * total_size / 1000
            fee_e.setAmount(min(max_fee, fee))
        fee_slider = FeeSlider(self, self.config, on_rate)
        vbox.addWidget(fee_slider)
        vbox.addLayout(Buttons(CancelButton(d), OkButton(d)))
        if not d.exec_():
            return
        fee = fee_e.get_amount()
        if fee > max_fee:
            self.show_error(_('Max fee exceeded'))
            return
        new_tx = self.wallet.cpfp(parent_tx, fee)
        new_tx.set_sequence(0)
        self.show_transaction(new_tx)

    def bump_fee_dialog(self, tx):
        is_relevant, is_mine, v, fee = self.wallet.get_wallet_delta(tx)
        tx_size = tx.estimated_size()
        d = WindowModalDialog(self, _('Bump Fee'))
        vbox = QVBoxLayout(d)
        vbox.addWidget(QLabel(_('Current fee') + ': %s'% self.format_amount(fee) + ' ' + self.base_unit()))
        vbox.addWidget(QLabel(_('New fee' + ':')))

        fee_e = BTCAmountEdit(self.get_decimal_point)
        fee_e.setAmount(fee * 1.5)
        vbox.addWidget(fee_e)

        def on_rate(dyn, pos, fee_rate):
            fee = fee_rate * tx_size / 1000
            fee_e.setAmount(fee)
        fee_slider = FeeSlider(self, self.config, on_rate)
        vbox.addWidget(fee_slider)
        cb = QCheckBox(_('Final'))
        vbox.addWidget(cb)
        vbox.addLayout(Buttons(CancelButton(d), OkButton(d)))
        if not d.exec_():
            return
        is_final = cb.isChecked()
        new_fee = fee_e.get_amount()
        delta = new_fee - fee
        if delta < 0:
            self.show_error("fee too low")
            return
        try:
            new_tx = self.wallet.bump_fee(tx, delta)
        except BaseException as e:
            self.show_error(str(e))
            return
        if is_final:
            new_tx.set_sequence(0xffffffff)
        self.show_transaction(new_tx)<|MERGE_RESOLUTION|>--- conflicted
+++ resolved
@@ -342,12 +342,7 @@
         return self.wallet.basename().decode('utf8')
 
     def watching_only_changed(self):
-<<<<<<< HEAD
-        title = 'Electrum-LTC %s  -  %s' % (self.wallet.electrum_version,
-                                            self.wallet.basename())
-=======
-        title = 'Electrum %s  -  %s' % (self.wallet.electrum_version, self.wallet_name())
->>>>>>> 6318bda5
+        title = 'Electrum-LTC %s  -  %s' % (self.wallet.electrum_version, self.wallet_name())
         extra = [self.wallet.storage.get('wallet_type', '?')]
         if self.wallet.is_watching_only():
             self.warn_if_watching_only()
