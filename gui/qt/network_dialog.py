--- conflicted
+++ resolved
@@ -30,16 +30,10 @@
 from PyQt5.QtWidgets import *
 import PyQt5.QtCore as QtCore
 
-<<<<<<< HEAD
 from electrum_ltc.i18n import _
 from electrum_ltc.bitcoin import NetworkConstants
 from electrum_ltc.util import print_error
-=======
-from electrum.i18n import _
-from electrum.bitcoin import NetworkConstants
-from electrum.util import print_error
-from electrum.network import serialize_server, deserialize_server
->>>>>>> 6f843a7b
+from electrum_ltc.network import serialize_server, deserialize_server
 
 from .util import *
 
