--- conflicted
+++ resolved
@@ -1,9 +1,5 @@
-<<<<<<< HEAD
 from electrum_ltc.i18n import _
-=======
-from electrum.i18n import _
-from electrum.plugins import run_hook
->>>>>>> 64ee8884
+from electrum_ltc.plugins import run_hook
 from PyQt4.QtGui import *
 from PyQt4.QtCore import *
 
