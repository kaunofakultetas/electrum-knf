#!/usr/bin/env python
#
# Electrum - lightweight Bitcoin client
# Copyright (C) 2013 ecdsa@github
#
# This program is free software: you can redistribute it and/or modify
# it under the terms of the GNU General Public License as published by
# the Free Software Foundation, either version 3 of the License, or
# (at your option) any later version.
#
# This program is distributed in the hope that it will be useful,
# but WITHOUT ANY WARRANTY; without even the implied warranty of
# MERCHANTABILITY or FITNESS FOR A PARTICULAR PURPOSE. See the
# GNU General Public License for more details.
#
# You should have received a copy of the GNU General Public License
# along with this program. If not, see <http://www.gnu.org/licenses/>.

from PyQt4.QtGui import *
from PyQt4.QtCore import *
import PyQt4.QtCore as QtCore
<<<<<<< HEAD
from electrum_ltc.i18n import _
from electrum_ltc import mnemonic
from qrcodewidget import QRCodeWidget
=======
from electrum.i18n import _
from electrum import mnemonic
from qrcodewidget import QRCodeWidget, QRDialog
>>>>>>> f43ddf1d
from util import close_button
from qrtextedit import QRTextEdit

class SeedDialog(QDialog):
    def __init__(self, parent, seed, imported_keys):
        QDialog.__init__(self, parent)
        self.setModal(1)
        self.setWindowTitle('Electrum' + ' - ' + _('Seed'))
        vbox = show_seed_box(seed)
        if imported_keys:
            vbox.addWidget(QLabel("<b>"+_("WARNING")+":</b> " + _("Your wallet contains imported keys. These keys cannot be recovered from seed.") + "</b><p>"))
        vbox.addLayout(close_button(self))
        self.setLayout(vbox)


def icon_filename(sid):
    if sid == 'cold':
        return ":icons/cold_seed.png" 
    elif sid == 'hot':
        return ":icons/hot_seed.png" 
    else:
        return ":icons/seed.png" 
    



def show_seed_box(seed, sid=None):

    save_msg = _("Please save these %d words on paper (order is important).")%len(seed.split()) + " " 
    qr_msg = _("Your seed is also displayed as QR code, in case you want to transfer it to a mobile phone.") + "<p>"
    warning_msg = "<b>"+_("WARNING")+":</b> " + _("Never disclose your seed. Never type it on a website.") + "</b><p>"

    if sid is None:
        msg =  _("Your wallet generation seed is")
        msg2 = save_msg + " " \
               + _("This seed will allow you to recover your wallet in case of computer failure.") + "<br/>" \
               + warning_msg
        
    elif sid == 'cold':
        msg =  _("Your cold storage seed is")
        msg2 = save_msg + " " \
               + _("This seed will be permanently deleted from your wallet file. Make sure you have saved it before you press 'next'") + " " \
            
    elif sid == 'hot':
        msg =  _("Your hot seed is")
        msg2 = save_msg + " " \
               + _("If you ever need to recover your wallet from seed, you will need both this seed and your cold seed.") + " " \

    label1 = QLabel(msg+ ":")
    seed_text = QRTextEdit(seed)
    seed_text.setReadOnly(True)
    seed_text.setMaximumHeight(130)

    label2 = QLabel(msg2)
    label2.setWordWrap(True)

    logo = QLabel()

    logo.setPixmap(QPixmap(icon_filename(sid)).scaledToWidth(56))
    logo.setMaximumWidth(60)

    grid = QGridLayout()
    grid.addWidget(logo, 0, 0)
    grid.addWidget(label1, 0, 1)
    grid.addWidget(seed_text, 1, 0, 1, 2)
    #qrw = QRCodeWidget(seed)
    #grid.addWidget(qrw, 0, 2, 2, 1)
    vbox = QVBoxLayout()
    vbox.addLayout(grid)
    vbox.addWidget(label2)
    vbox.addStretch(1)
    
    return vbox


def enter_seed_box(msg, sid=None):

    vbox = QVBoxLayout()
    logo = QLabel()
    logo.setPixmap(QPixmap(icon_filename(sid)).scaledToWidth(56))
    logo.setMaximumWidth(60)

    label = QLabel(msg)
    label.setWordWrap(True)

    seed_e = QRTextEdit()
    seed_e.setMaximumHeight(100)
    seed_e.setTabChangesFocus(True)

    vbox.addWidget(label)

    grid = QGridLayout()
    grid.addWidget(logo, 0, 0)
    grid.addWidget(seed_e, 0, 1)

    vbox.addLayout(grid)
    return vbox, seed_e<|MERGE_RESOLUTION|>--- conflicted
+++ resolved
@@ -19,15 +19,9 @@
 from PyQt4.QtGui import *
 from PyQt4.QtCore import *
 import PyQt4.QtCore as QtCore
-<<<<<<< HEAD
 from electrum_ltc.i18n import _
 from electrum_ltc import mnemonic
-from qrcodewidget import QRCodeWidget
-=======
-from electrum.i18n import _
-from electrum import mnemonic
 from qrcodewidget import QRCodeWidget, QRDialog
->>>>>>> f43ddf1d
 from util import close_button
 from qrtextedit import QRTextEdit
 
