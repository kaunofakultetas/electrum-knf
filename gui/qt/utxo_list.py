--- conflicted
+++ resolved
@@ -23,12 +23,7 @@
 # CONNECTION WITH THE SOFTWARE OR THE USE OR OTHER DEALINGS IN THE
 # SOFTWARE.
 from .util import *
-<<<<<<< HEAD
 from electrum_ltc.i18n import _
-from electrum_ltc.bitcoin import is_address
-=======
-from electrum.i18n import _
->>>>>>> 580f2da1
 
 
 class UTXOList(MyTreeWidget):
