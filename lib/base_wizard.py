--- conflicted
+++ resolved
@@ -24,13 +24,8 @@
 # SOFTWARE.
 
 import os
-<<<<<<< HEAD
-from electrum_ltc.wallet import Wallet, Multisig_Wallet
-from electrum_ltc_gui.kivy.i18n import _
-=======
-from electrum.wallet import Wallet, Multisig_Wallet, WalletStorage
+from electrum_ltc.wallet import Wallet, Multisig_Wallet, WalletStorage
 from i18n import _
->>>>>>> 49ac8924
 
 
 class BaseWizard(object):
