--- conflicted
+++ resolved
@@ -24,12 +24,8 @@
 # SOFTWARE.
 
 import os
-<<<<<<< HEAD
-from electrum_ltc.wallet import Wallet, Multisig_Wallet, WalletStorage
-=======
 import keystore
 from wallet import Wallet, Imported_Wallet, Standard_Wallet, Multisig_Wallet, WalletStorage
->>>>>>> f9d5a5d3
 from i18n import _
 from plugins import run_hook
 
@@ -229,13 +225,8 @@
             self.create_addresses()
 
     def create_seed(self):
-<<<<<<< HEAD
-        from electrum_ltc.wallet import BIP32_Wallet
-        seed = BIP32_Wallet.make_seed()
-=======
-        from electrum.mnemonic import Mnemonic
+        from electrum_ltc.mnemonic import Mnemonic
         seed = Mnemonic('en').make_seed()
->>>>>>> f9d5a5d3
         self.show_seed_dialog(run_next=self.confirm_seed, seed_text=seed)
 
     def confirm_seed(self, seed):
