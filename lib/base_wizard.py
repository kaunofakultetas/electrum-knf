#!/usr/bin/env python
#
# Electrum - lightweight Bitcoin client
# Copyright (C) 2016 Thomas Voegtlin
#
# Permission is hereby granted, free of charge, to any person
# obtaining a copy of this software and associated documentation files
# (the "Software"), to deal in the Software without restriction,
# including without limitation the rights to use, copy, modify, merge,
# publish, distribute, sublicense, and/or sell copies of the Software,
# and to permit persons to whom the Software is furnished to do so,
# subject to the following conditions:
#
# The above copyright notice and this permission notice shall be
# included in all copies or substantial portions of the Software.
#
# THE SOFTWARE IS PROVIDED "AS IS", WITHOUT WARRANTY OF ANY KIND,
# EXPRESS OR IMPLIED, INCLUDING BUT NOT LIMITED TO THE WARRANTIES OF
# MERCHANTABILITY, FITNESS FOR A PARTICULAR PURPOSE AND
# NONINFRINGEMENT. IN NO EVENT SHALL THE AUTHORS OR COPYRIGHT HOLDERS
# BE LIABLE FOR ANY CLAIM, DAMAGES OR OTHER LIABILITY, WHETHER IN AN
# ACTION OF CONTRACT, TORT OR OTHERWISE, ARISING FROM, OUT OF OR IN
# CONNECTION WITH THE SOFTWARE OR THE USE OR OTHER DEALINGS IN THE
# SOFTWARE.

import os
import bitcoin
import keystore
from keystore import bip44_derivation
from wallet import Wallet, Imported_Wallet, Standard_Wallet, Multisig_Wallet, wallet_types
from i18n import _
from plugins import run_hook

class BaseWizard(object):

    def __init__(self, config, storage):
        super(BaseWizard, self).__init__()
        self.config = config
        self.storage = storage
        self.wallet = None
        self.stack = []
        self.plugin = None
        self.keystores = []
        self.is_kivy = config.get('gui') == 'kivy'
        self.seed_type = None

    def run(self, *args):
        action = args[0]
        args = args[1:]
        self.stack.append((action, args))
        if not action:
            return
        if type(action) is tuple:
            self.plugin, action = action
        if self.plugin and hasattr(self.plugin, action):
            f = getattr(self.plugin, action)
            apply(f, (self,) + args)
        elif hasattr(self, action):
            f = getattr(self, action)
            apply(f, args)
        else:
            raise BaseException("unknown action", action)

    def can_go_back(self):
        return len(self.stack)>1

    def go_back(self):
        if not self.can_go_back():
            return
        self.stack.pop()
        action, args = self.stack.pop()
        self.run(action, *args)

    def new(self):
        name = os.path.basename(self.storage.path)
        title = _("Create '%s'"%name)
        message = '\n'.join([
            _("What kind of wallet do you want to create?")
        ])
        wallet_kinds = [
            ('standard',  _("Standard wallet")),
            ('2fa', _("Wallet with two-factor authentication")),
            ('multisig',  _("Multi-signature wallet")),
            ('imported',  _("Watch Litecoin addresses")),
        ]
        choices = [pair for pair in wallet_kinds if pair[0] in wallet_types]
        self.choice_dialog(title=title, message=message, choices=choices, run_next=self.on_wallet_type)

    def load_2fa(self):
        self.storage.put('wallet_type', '2fa')
        self.storage.put('use_trustedcoin', True)
        self.plugin = self.plugins.load_plugin('trustedcoin')

    def on_wallet_type(self, choice):
        self.wallet_type = choice
        if choice == 'standard':
            action = 'choose_keystore'
        elif choice == 'multisig':
            action = 'choose_multisig'
        elif choice == '2fa':
            self.load_2fa()
            action = self.storage.get_action()
        elif choice == 'imported':
            action = 'import_addresses'
        self.run(action)

    def choose_multisig(self):
        def on_multisig(m, n):
            self.multisig_type = "%dof%d"%(m, n)
            self.storage.put('wallet_type', self.multisig_type)
            self.n = n
            self.run('choose_keystore')
        self.multisig_dialog(run_next=on_multisig)

    def choose_keystore(self):
        assert self.wallet_type in ['standard', 'multisig']
        i = len(self.keystores)
        title = _('Add cosigner') + ' (%d of %d)'%(i+1, self.n) if self.wallet_type=='multisig' else _('Keystore')
        if self.wallet_type =='standard' or i==0:
            message = _('Do you want to create a new seed, or to restore a wallet using an existing seed?')
            choices = [
                ('create_seed', _('Create a new seed')),
                ('restore_from_seed', _('I already have a seed')),
                ('restore_from_key', _('Use public or private keys')),
            ]
            if not self.is_kivy:
                choices.append(('choose_hw_device',  _('Use a hardware device')))
        else:
            message = _('Add a cosigner to your multi-sig wallet')
            choices = [
                ('restore_from_key', _('Enter cosigner key')),
                ('restore_from_seed', _('Enter cosigner seed')),
            ]
            if not self.is_kivy:
                choices.append(('choose_hw_device',  _('Cosign with hardware device')))

        self.choice_dialog(title=title, message=message, choices=choices, run_next=self.run)

    def import_addresses(self):
        v = keystore.is_address_list
        title = _("Import Litecoin Addresses")
        message = _("Enter a list of Litecoin addresses. This will create a watching-only wallet.")
        self.add_xpub_dialog(title=title, message=message, run_next=self.on_import_addresses, is_valid=v)

    def on_import_addresses(self, text):
        assert keystore.is_address_list(text)
        self.wallet = Imported_Wallet(self.storage)
        for x in text.split():
            self.wallet.import_address(x)
        self.terminate()

    def restore_from_key(self):
        if self.wallet_type == 'standard':
            v = keystore.is_any_key
            title = _("Create keystore from keys")
            message = ' '.join([
                _("To create a watching-only wallet, please enter your master public key (xpub)."),
                _("To create a spending wallet, please enter a master private key (xprv), or a list of Litecoin private keys.")
            ])
            self.add_xpub_dialog(title=title, message=message, run_next=self.on_restore_from_key, is_valid=v)
        else:
            v = keystore.is_bip32_key
            i = len(self.keystores) + 1
            self.add_cosigner_dialog(index=i, run_next=self.on_restore_from_key, is_valid=v)

    def on_restore_from_key(self, text):
        k = keystore.from_keys(text)
        self.on_keystore(k)

    def choose_hw_device(self):
        title = _('Hardware Keystore')
        # check available plugins
        support = self.plugins.get_hardware_support()
        if not support:
            msg = '\n'.join([
                _('No hardware wallet support found on your system.'),
                _('Please install the relevant libraries (eg python-trezor for Trezor).'),
            ])
            self.confirm_dialog(title=title, message=msg, run_next= lambda x: self.choose_hw_device())
            return
        # scan devices
        devices = []
        devmgr = self.plugins.device_manager
        for name, description, plugin in support:
            try:
                # FIXME: side-effect: unpaired_device_info sets client.handler
                u = devmgr.unpaired_device_infos(None, plugin)
            except:
                devmgr.print_error("error", name)
                continue
            devices += map(lambda x: (name, x), u)
        if not devices:
            msg = '\n'.join([
                _('No hardware device detected.'),
                _('To trigger a rescan, press \'next\'.'),
            ])
            self.confirm_dialog(title=title, message=msg, run_next= lambda x: self.choose_hw_device())
            return
        # select device
        self.devices = devices
        choices = []
        for name, info in devices:
            state = _("initialized") if info.initialized else _("wiped")
            label = info.label or _("An unnamed %s")%name
            descr = "%s [%s, %s]" % (label, name, state)
            choices.append(((name, info), descr))
        msg = _('Select a device') + ':'
        self.choice_dialog(title=title, message=msg, choices=choices, run_next=self.on_device)

    def on_device(self, name, device_info):
        self.plugin = self.plugins.get_plugin(name)
        try:
            self.plugin.setup_device(device_info, self)
        except BaseException as e:
            self.show_error(str(e))
            self.choose_hw_device()
            return
        if self.wallet_type=='multisig':
            # There is no general standard for HD multisig.
            # This is partially compatible with BIP45; assumes index=0
            self.on_hw_derivation(name, device_info, "m/45'/0")
        else:
            f = lambda x: self.run('on_hw_derivation', name, device_info, bip44_derivation(int(x)))
            self.account_id_dialog(f)

    def account_id_dialog(self, f):
        message = '\n'.join([
            _('Enter your BIP44 account number here.'),
            _('If you are not sure what this is, leave this field to zero.')
        ])
        def is_int(x):
            try:
                int(x)
                return True
            except:
                return False
        self.line_dialog(run_next=f, title=_('Account Number'), message=message, default='0', test=is_int)

    def on_hw_derivation(self, name, device_info, derivation):
        from keystore import hardware_keystore
        xpub = self.plugin.get_xpub(device_info.device.id_, derivation, self)
        if xpub is None:
            self.show_error('Cannot read xpub from device')
            return
        d = {
            'type': 'hardware',
            'hw_type': name,
            'derivation': derivation,
            'xpub': xpub,
            'label': device_info.label,
        }
        k = hardware_keystore(d)
        self.on_keystore(k)

    def passphrase_dialog(self, run_next):
        title = _('Seed extension')
        message = '\n'.join([
            _('You may extend your seed with custom words.'),
            _('Your seed extension must be saved together with your seed.'),
        ])
        warning = '\n'.join([
            _('Note that this is NOT your encryption password.'),
            _('If you do not know what this is, leave this field empty.'),
        ])
        self.line_dialog(title=title, message=message, warning=warning, default='', test=lambda x:True, run_next=run_next)

    def restore_from_seed(self):
        self.opt_bip39 = True
        self.opt_ext = True
        test = bitcoin.is_seed if self.wallet_type == 'standard' else bitcoin.is_new_seed
        self.restore_seed_dialog(run_next=self.on_restore_seed, test=test)

    def on_restore_seed(self, seed, is_bip39, is_ext):
        self.seed_type = 'bip39' if is_bip39 else bitcoin.seed_type(seed)
        if self.seed_type == 'bip39':
            f = lambda passphrase: self.on_restore_bip39(seed, passphrase)
            self.passphrase_dialog(run_next=f) if is_ext else f('')
        elif self.seed_type in ['standard', 'segwit']:
            f = lambda passphrase: self.run('create_keystore', seed, passphrase)
            self.passphrase_dialog(run_next=f) if is_ext else f('')
        elif self.seed_type == 'old':
            self.run('create_keystore', seed, '')
        elif self.seed_type == '2fa':
            if self.is_kivy:
                self.show_error('2FA seeds are not supported in this version')
                self.run('restore_from_seed')
            else:
                self.load_2fa()
                self.run('on_restore_seed', seed, is_ext)
        else:
            raise BaseException('Unknown seed type', seed_type)

    def on_restore_bip39(self, seed, passphrase):
        f = lambda x: self.run('on_bip44', seed, passphrase, int(x))
        self.account_id_dialog(f)

    def create_keystore(self, seed, passphrase):
        k = keystore.from_seed(seed, passphrase)
        self.on_keystore(k)

    def on_bip44(self, seed, passphrase, account_id):
        k = keystore.BIP32_KeyStore({})
        bip32_seed = keystore.bip39_to_seed(seed, passphrase)
<<<<<<< HEAD
        derivation = "m/44'/2'/%d'"%account_id
=======
        derivation = bip44_derivation(account_id)
>>>>>>> b27aeadb
        k.add_xprv_from_seed(bip32_seed, 0, derivation)
        self.on_keystore(k)

    def on_keystore(self, k):
        if self.wallet_type == 'standard':
            self.keystores.append(k)
            self.run('create_wallet')
        elif self.wallet_type == 'multisig':
            if k.xpub in map(lambda x: x.xpub, self.keystores):
                self.show_error(_('Error: duplicate master public key'))
                self.run('choose_keystore')
                return
            self.keystores.append(k)
            if len(self.keystores) == 1:
                xpub = k.get_master_public_key()
                self.stack = []
                self.run('show_xpub_and_add_cosigners', xpub)
            elif len(self.keystores) < self.n:
                self.run('choose_keystore')
            else:
                self.run('create_wallet')

    def create_wallet(self):
        if any(k.may_have_password() for k in self.keystores):
            self.request_password(run_next=self.on_password)
        else:
            self.on_password(None, False)

    def on_password(self, password, encrypt):
        self.storage.set_password(password, encrypt)
        for k in self.keystores:
            if k.may_have_password():
                k.update_password(None, password)
        if self.wallet_type == 'standard':
            self.storage.put('seed_type', self.seed_type)
            self.storage.put('keystore', k.dump())
            self.wallet = Standard_Wallet(self.storage)
            self.run('create_addresses')
        elif self.wallet_type == 'multisig':
            for i, k in enumerate(self.keystores):
                self.storage.put('x%d/'%(i+1), k.dump())
            self.storage.write()
            self.wallet = Multisig_Wallet(self.storage)
            self.run('create_addresses')

    def show_xpub_and_add_cosigners(self, xpub):
        self.show_xpub_dialog(xpub=xpub, run_next=lambda x: self.run('choose_keystore'))

    def add_cosigners(self, password, i):
        self.add_cosigner_dialog(run_next=lambda x: self.on_cosigner(x, password, i), index=i, is_valid=keystore.is_xpub)

    def on_cosigner(self, text, password, i):
        k = keystore.from_keys(text, password)
        self.on_keystore(k)

    def create_seed(self):
        import mnemonic
        self.seed_type = 'segwit' if bitcoin.TESTNET and self.config.get('segwit') else 'standard'
        seed = mnemonic.Mnemonic('en').make_seed(self.seed_type)
        self.opt_bip39 = False
        f = lambda x: self.request_passphrase(seed, x)
        self.show_seed_dialog(run_next=f, seed_text=seed)

    def request_passphrase(self, seed, opt_passphrase):
        if opt_passphrase:
            f = lambda x: self.confirm_seed(seed, x)
            self.passphrase_dialog(run_next=f)
        else:
            self.run('confirm_seed', seed, '')

    def confirm_seed(self, seed, passphrase):
        f = lambda x: self.confirm_passphrase(seed, passphrase)
        self.confirm_seed_dialog(run_next=f, test=lambda x: x==seed)

    def confirm_passphrase(self, seed, passphrase):
        f = lambda x: self.run('create_keystore', seed, x)
        if passphrase:
            title = _('Confirm Seed Extension')
            message = '\n'.join([
                _('Your seed extension must be saved together with your seed.'),
                _('Please type it here.'),
            ])
            self.line_dialog(run_next=f, title=title, message=message, default='', test=lambda x: x==passphrase)
        else:
            f('')

    def create_addresses(self):
        def task():
            self.wallet.synchronize()
            self.wallet.storage.write()
            self.terminate()
        msg = _("Electrum is generating your addresses, please wait.")
        self.waiting_dialog(task, msg)<|MERGE_RESOLUTION|>--- conflicted
+++ resolved
@@ -301,11 +301,7 @@
     def on_bip44(self, seed, passphrase, account_id):
         k = keystore.BIP32_KeyStore({})
         bip32_seed = keystore.bip39_to_seed(seed, passphrase)
-<<<<<<< HEAD
-        derivation = "m/44'/2'/%d'"%account_id
-=======
         derivation = bip44_derivation(account_id)
->>>>>>> b27aeadb
         k.add_xprv_from_seed(bip32_seed, 0, derivation)
         self.on_keystore(k)
 
