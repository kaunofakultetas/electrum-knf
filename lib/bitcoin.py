--- conflicted
+++ resolved
@@ -38,12 +38,8 @@
 
 # Litecoin network constants
 TESTNET = False
-<<<<<<< HEAD
+NOLNET = False
 ADDRTYPE_P2PKH = 48
-=======
-NOLNET = False
-ADDRTYPE_P2PKH = 0
->>>>>>> cc852ef6
 ADDRTYPE_P2SH = 5
 ADDRTYPE_P2WPKH = 6
 XPRV_HEADER = 0x0488ade4
@@ -76,7 +72,7 @@
     ADDRTYPE_P2WPKH = 6
     XPRV_HEADER = 0x0488ade4
     XPUB_HEADER = 0x0488b21e
-    HEADERS_URL = "https://headers.electrum.org/nolnet_headers"
+    HEADERS_URL = "https://electrum-ltc.org/nolnet_headers"
 
 
 
