--- conflicted
+++ resolved
@@ -30,15 +30,9 @@
 
 ################################## transactions
 
-<<<<<<< HEAD
-DUST_THRESHOLD = 0
 DUST_SOFT_LIMIT = 100000
 MIN_RELAY_TX_FEE = 100000
 RECOMMENDED_FEE = 100000
-=======
-MIN_RELAY_TX_FEE = 5000
-RECOMMENDED_FEE = 50000
->>>>>>> 0d4de870
 COINBASE_MATURITY = 100
 COIN = 100000000
 
