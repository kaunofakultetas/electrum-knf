--- conflicted
+++ resolved
@@ -158,11 +158,7 @@
             assert int('0x'+_hash,16) < target
 
             previous_header = header
-<<<<<<< HEAD
             previous_hash = self.hash_header(header)
-=======
-            previous_hash = _hash
->>>>>>> 063fc4bb
 
         self.save_chunk(index, data)
         print_error("validated chunk %d"%height)
