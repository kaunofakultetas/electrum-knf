--- conflicted
+++ resolved
@@ -32,207 +32,6 @@
 from transaction import Transaction
 
 
-<<<<<<< HEAD
-class Command:
-    def __init__(self, name, requires_network, requires_wallet, requires_password, params, options, help, description):
-        self.name = name
-        self.requires_network = bool(requires_network)
-        self.requires_wallet = bool(requires_wallet)
-        self.requires_password = bool(requires_password)
-        self.params = params
-        self.options = options
-        self.help = help
-        self.description = description
-
-known_commands = {}
-
-def register_command(*args):
-    global known_commands
-    name = args[0]
-    known_commands[name] = Command(*args)
-
-
-#                command
-#                                      requires_network
-#                                        requires_wallet
-#                                          requires_password
-#                                               arguments
-#                                                    options
-register_command('listcontacts',       0, 0, 0, [], [], 'Show your list of contacts', '')
-register_command('create',             0, 1, 0, [], [], 'Create a new wallet', '')
-register_command('createmultisig',     0, 1, 0, [('num', 'number'), ('pubkeys', 'Public keys (json)')], [], 'Create multisig address', '')
-register_command('createrawtx',        0, 1, 0, [('inputs', 'json'), ('outputs', 'json')], [], 'Create an unsigned transaction.', 'The syntax is similar to litecoind.')
-register_command('deseed',             0, 1, 0, [], [], 'Remove seed from wallet.', 'This creates a seedless, watching-only wallet.')
-register_command('decoderawtx',        0, 0, 0, [('tx', 'Serialized transaction')], [], 'Decode raw transaction.', '')
-register_command('getprivatekeys',     0, 1, 1, [('address', 'Litecoin address')], [], 'Get the private keys of a wallet address.', '')
-register_command('dumpprivkeys',       0, 1, 1, [], [], 'Dump private keys from your wallet', '')
-register_command('freeze',             0, 1, 1, [('address', 'Litecoin address')], [], 'Freeze address.', 'Freeze the funds at one of your wallet\'s addresses')
-register_command('getbalance',         1, 1, 0, [], [], 'Return the balance of your wallet', '')
-register_command('getservers',         1, 0, 0, [], [], 'Return the list of available servers', '')
-register_command('getaddressbalance',  1, 0, 0, [('address', 'Litecoin address')], [], 'Return the balance of an address', '')
-register_command('getaddresshistory',  1, 0, 0, [('address', 'Litecoin address')], [], 'Return the transaction history of a wallet address', '')
-register_command('getconfig',          0, 0, 0, [('key', 'Variable name')], [], 'Return a configuration variable', '')
-register_command('getpubkeys',         0, 1, 0, [('address', 'Litecoin address')], [], 'Return the public keys for a wallet address', '')
-register_command('getrawtx',           1, 0, 0, [('txid', 'Transaction ID')], [], 'Retrieve a transaction', '')
-register_command('getseed',            0, 1, 1, [], [], 'Get seed phrase', 'Print the generation seed of your wallet.')
-register_command('getmpk',             0, 1, 0, [], [], 'Get Master Public Key', 'Return your wallet\'s master public key')
-register_command('help',               0, 0, 0, [], [], 'Print help on a command.', '')
-register_command('history',            1, 1, 0, [], [], 'Wallet history', 'Returns the transaction history of your wallet')
-register_command('importprivkey',      0, 1, 1, [('privkey', 'Private key')], [], 'Import a private key', '')
-register_command('ismine',             0, 1, 0, [('address', 'Litecoin address')], [], 'Check if address is in wallet', 'Return true if and only if address is in wallet')
-register_command('listaddresses',      0, 1, 0, [], ['show_all', 'show_labels', 'frozen', 'unused', 'funded', 'show_balance'],
-                 'List wallet addresses', 'Returns your list of addresses.')
-register_command('listunspent',        1, 1, 0, [], [], 'List unspent outputs', 'Returns the list of unspent transaction outputs in your wallet.')
-register_command('getaddressunspent',  1, 0, 0, [('address', 'Litecoin address')], [], 'Returns the list of unspent inputs for an address.', '')
-register_command('mktx',               0, 1, 1, [('recipient', 'Litecoin address'), ('amount', 'Amount in LTC')],
-                 ['tx_fee', 'from_addr', 'change_addr'], 'Create signed transaction', '')
-register_command('payto',              1, 1, 1, [('recipient', 'Litecoin address'), ('amount', 'Amount in LTC')],
-                 ['tx_fee', 'from_addr', 'change_addr'], 'Create and broadcast a transaction.', '')
-register_command('mktx_csv',           0, 1, 1, [('csv_file', 'CSV file of recipient, amount')], ['tx_fee', 'from_addr', 'change_addr'], 'Create a signed transaction', '')
-register_command('payto_csv',          1, 1, 1, [('csv_file', '')], ['tx_fee', 'from_addr', 'change_addr'], 'Create and broadcast a transaction.', '')
-register_command('password',           0, 1, 1, [], [], 'Change your password', '')
-register_command('restore',            1, 1, 0, [], ['gap_limit', 'mpk', 'concealed'], 'Restore a wallet from seed', '')
-register_command('searchcontacts',     0, 1, 0, [('query', '')], [], 'Search through contacts, return matching entries', '')
-register_command('setconfig',          0, 0, 0, [('key', ''), ('value', '')], [], 'Set a configuration variable', '')
-register_command('setlabel',           0, 1, 0, [('txid', 'Transaction ID'), ('label', '')], [], 'Assign a label to an item', '')
-register_command('sendrawtx',          1, 0, 0, [('tx', 'Serialized transaction')], [], 'Broadcast a transaction to the network.', '')
-register_command('signtxwithkey',      0, 0, 0, [('tx', 'raw_tx'), ('key', '')], [], 'Sign a serialized transaction with a key', '')
-register_command('signtxwithwallet',   0, 1, 1, [('tx', 'raw_tx')], [], 'Sign a serialized transaction with a wallet', '')
-register_command('signmessage',        0, 1, 1, [('address', 'Litecoin address'), ('message', 'Message to sign.')], [],
-                 'Sign a message with a key.', 'Use quotes if your message contains whitespaces')
-register_command('unfreeze',           0, 1, 0, [('address', 'Litecoin address')], [], 'Unfreeze the funds at one of your wallet\'s address', '')
-register_command('validateaddress',    0, 0, 0, [('address', 'Litecoin address')], [], 'Check that the address is valid', '')
-register_command('verifymessage',      0, 0, 0, [('address', 'Litecoin address'), ('signature', 'Signature'), ('message', 'Message')], [], 'Verify a signature', '')
-register_command('version',            0, 0, 0, [], [], 'Return the version of your client', '')
-register_command('encrypt',            0, 0, 0, [('pubkey', 'public key'), ('message', 'Message to encrypt.')], [],
-                 'Encrypt a message with a public key.', 'Use quotes if the message contains whitespaces.')
-register_command('decrypt',            0, 1, 1, [('pubkey', 'public key'), ('message', 'Encrypted message')], [], 'Decrypt a message encrypted with a public key', '')
-register_command('getmerkle',          1, 0, 0, [('txid', 'Transaction ID'), ('height', 'Block height')], [], 'Get Merkle branch of a transaction included in a block', '')
-register_command('getproof',           1, 0, 0, [('address', '')], [], 'Get Merkle branch of an address in the UTXO set', '')
-register_command('getutxoaddress',     1, 0, 0, [('txid', 'Transction ID'), ('pos', 'Position')], [], 'Get the address of an unspent transaction output', '')
-register_command('sweep',              1, 0, 0, [('privkey', 'Private key'), ('address', 'Destination address')], ['tx_fee'],
-                 'Sweep private key.', 'Returns a transaction that sends all UTXOs to the destination address. The transactoin is not broadcasted.')
-register_command('make_seed',          0, 0, 0, [], ['nbits', 'entropy', 'language'], 'Create a seed.', '')
-register_command('check_seed',         0, 0, 0, [('seed', 'Seed phrase')], ['entropy', 'language'], 'Check that a seed was generated with external entropy.', '')
-
-
-
-command_options = {
-    'password':    ("-W", "--password",   None,  "Password"),
-    'concealed':   ("-C", "--concealed",  False, "Don't echo seed to console when restoring"),
-    'show_all':    ("-a", "--all",        False, "Include change addresses"),
-    'frozen':      (None, "--frozen",     False, "Show only frozen addresses"),
-    'unused':      (None, "--unused",     False, "Show only unused addresses"),
-    'funded':      (None, "--funded",     False, "Show only funded addresses"),
-    'show_balance':("-b", "--balance",    False, "Show the balances of listed addresses"),
-    'show_labels': ("-l", "--labels",     False, "Show the labels of listed addresses"),
-    'tx_fee':      ("-f", "--fee",        None,  "Transaction fee"),
-    'from_addr':   ("-F", "--fromaddr",   None,  "Source address. If it isn't in the wallet, it will ask for the private key unless supplied in the format public_key:private_key. It's not saved in the wallet."),
-    'change_addr': ("-c", "--changeaddr", None,  "Change address. Default is a spare address, or the source address if it's not in the wallet"),
-    'nbits':       (None, "--nbits",      128,  "Number of bits of entropy"),
-    'entropy':     (None, "--entropy",    1,    "Custom entropy"),
-    'language':    ("-L", "--lang",       None,  "Default language for wordlist"),
-    'gap_limit':   ("-G", "--gap",        None,  "Gap limit"),
-    'mpk':         (None, "--mpk",        None,  "Restore from master public key"),
-}
-
-
-arg_types = {
-    'num':int,
-    'nbits':int,
-    'entropy':long,
-    'pubkeys':json.loads,
-    'inputs': json.loads,
-    'outputs':json.loads,
-    'tx_fee':lambda x: (Decimal(x) if x is not None else None)
-}
-
-
-def set_default_subparser(self, name, args=None):
-    """see http://stackoverflow.com/questions/5176691/argparse-how-to-specify-a-default-subcommand"""
-    subparser_found = False
-    for arg in sys.argv[1:]:
-        if arg in ['-h', '--help']:  # global help if no subparser
-            break
-    else:
-        for x in self._subparsers._actions:
-            if not isinstance(x, argparse._SubParsersAction):
-                continue
-            for sp_name in x._name_parser_map.keys():
-                if sp_name in sys.argv[1:]:
-                    subparser_found = True
-        if not subparser_found:
-            # insert default in first position, this implies no
-            # global options without a sub_parsers specified
-            if args is None:
-                sys.argv.insert(1, name)
-            else:
-                args.insert(0, name)
-
-argparse.ArgumentParser.set_default_subparser = set_default_subparser
-
-def add_network_options(parser):
-    parser.add_argument("-1", "--oneserver", action="store_true", dest="oneserver", default=False, help="connect to one server only")
-    parser.add_argument("-s", "--server", dest="server", default=None, help="set server host:port:protocol, where protocol is either t (tcp) or s (ssl)")
-    parser.add_argument("-p", "--proxy", dest="proxy", default=None, help="set proxy [type:]host[:port], where type is socks4,socks5 or http")
-
-def get_parser(run_gui, run_daemon, run_cmdline):
-    # parent parser, because set_default_subparser removes global options
-    parent_parser = argparse.ArgumentParser('parent', add_help=False)
-    parent_parser.add_argument("-v", "--verbose", action="store_true", dest="verbose", default=False, help="Show debugging information")
-    parent_parser.add_argument("-P", "--portable", action="store_true", dest="portable", default=False, help="Use local 'electrum-ltc_data' directory")
-    # create main parser
-    parser = argparse.ArgumentParser(
-        parents=[parent_parser],
-        epilog="Run 'electrum help <command>' to see the help for a command")
-    subparsers = parser.add_subparsers(dest='cmd', metavar='<command>')
-    # gui
-    parser_gui = subparsers.add_parser('gui', parents=[parent_parser], description="Run Electrum's Graphical User Interface.", help="Run GUI (default)")
-    parser_gui.add_argument("url", nargs='?', default=None, help="litecoin URI (or bip70 file)")
-    parser_gui.set_defaults(func=run_gui)
-    parser_gui.add_argument("-g", "--gui", dest="gui", help="select graphical user interface", choices=['qt', 'lite', 'gtk', 'text', 'stdio'])
-    parser_gui.add_argument("-m", action="store_true", dest="hide_gui", default=False, help="hide GUI on startup")
-    parser_gui.add_argument("-L", "--lang", dest="language", default=None, help="default language used in GUI")
-    parser_gui.add_argument("-o", "--offline", action="store_true", dest="offline", default=False, help="Run the GUI offline")
-    parser_gui.add_argument("-w", "--wallet", dest="wallet_path", help="wallet path")
-    add_network_options(parser_gui)
-    # daemon
-    parser_daemon = subparsers.add_parser('daemon', parents=[parent_parser], help="Run Daemon")
-    parser_daemon.add_argument("subcommand", choices=['start', 'status', 'stop'])
-    parser_daemon.set_defaults(func=run_daemon)
-    add_network_options(parser_daemon)
-    # commands
-    for cmdname in sorted(known_commands.keys()):
-        cmd = known_commands[cmdname]
-        p = subparsers.add_parser(cmdname, parents=[parent_parser], help=cmd.help, description=cmd.help + ' ' + cmd.description)
-        p.set_defaults(func=run_cmdline)
-        if cmd.requires_password:
-            p.add_argument("-W", "--password", dest="password", default=None, help="password")
-        if cmd.requires_network:
-            p.add_argument("-o", "--offline", action="store_true", dest="offline", default=False, help="Run command offline")
-        if cmd.requires_wallet:
-            p.add_argument("-w", "--wallet", dest="wallet_path", help="wallet path")
-        for optname in cmd.options:
-            a, b, default, help = command_options[optname]
-            action = "store_true" if type(default) is bool else 'store'
-            args = (a, b) if a else (b,)
-            if action == 'store':
-                _type = arg_types.get(optname, str)
-                p.add_argument(*args, dest=optname, action=action, default=default, help=help, type=_type)
-            else:
-                p.add_argument(*args, dest=optname, action=action, default=default, help=help)
-
-        for param, h in cmd.params:
-            _type = arg_types.get(param, str)
-            p.add_argument(param, help=h, type=_type)
-    # 'gui' is the default command
-    parser.set_default_subparser('gui')
-    return parser
-
-
-
-=======
->>>>>>> ddd6a58c
 class Commands:
 
     def __init__(self, config, wallet, network, callback = None):
@@ -421,7 +220,7 @@
         resolver = lambda x: self.contacts.resolve(x, nocheck)['address']
         dest = resolver(destination)
         if tx_fee is None:
-            tx_fee = 0.0001
+            tx_fee = 0.001
         fee = int(Decimal(tx_fee)*100000000)
         return Transaction.sweep([privkey], self.network, dest, fee)
 
@@ -431,35 +230,11 @@
     def verifymessage(self, address, signature, message):
         return bitcoin.verify_message(address, signature, message)
 
-<<<<<<< HEAD
-    def _mktx(self, outputs, fee = None, change_addr = None, domain = None):
-        for to_address, amount in outputs:
-            if not is_valid(to_address):
-                raise Exception("Invalid Litecoin address", to_address)
-
-        if change_addr:
-            if not is_valid(change_addr):
-                raise Exception("Invalid Litecoin address", change_addr)
-
-        if domain is not None:
-            for addr in domain:
-                if not is_valid(addr):
-                    raise Exception("invalid Litecoin address", addr)
-
-                if not self.wallet.is_mine(addr):
-                    raise Exception("address not in wallet", addr)
-
-        for k, v in self.wallet.labels.items():
-            if change_addr and v == change_addr:
-                change_addr = k
-
-=======
     def _mktx(self, outputs, fee, change_addr, domain, nocheck, unsigned, deserialized):
         resolver = lambda x: None if x is None else self.contacts.resolve(x, nocheck)['address']
         change_addr = resolver(change_addr)
         domain = None if domain is None else map(resolver, domain)
         fee = None if fee is None else int(100000000*Decimal(fee))
->>>>>>> ddd6a58c
         final_outputs = []
         for address, amount in outputs:
             address = resolver(address)
@@ -627,7 +402,7 @@
 register_command('listcontacts',       0, 0, 0, 'Show your list of contacts', '')
 register_command('create',             0, 1, 0, 'Create a new wallet', '')
 register_command('createmultisig',     0, 1, 0, 'Create multisig address', '')
-register_command('createrawtx',        0, 1, 1, 'Create a transaction from json inputs', 'The syntax is similar to bitcoind.')
+register_command('createrawtx',        0, 1, 1, 'Create a transaction from json inputs', 'The syntax is similar to litecoind.')
 register_command('deseed',             0, 1, 0, 'Remove seed from wallet.', 'This creates a seedless, watching-only wallet.')
 register_command('decodetx',           0, 0, 0, 'Decode serialized transaction', '')
 register_command('getprivatekeys',     0, 1, 1, 'Get the private keys of an address', 'Address must be in wallet.')
@@ -658,7 +433,7 @@
 register_command('restore',            1, 1, 0, 'Restore a wallet from seed', '')
 register_command('searchcontacts',     0, 1, 0, 'Search through contacts, return matching entries', '')
 register_command('setconfig',          0, 0, 0, 'Set a configuration variable', '')
-register_command('setlabel',           0, 1, 0, 'Assign a label to an item', 'Item may be a bitcoin address or a transaction ID')
+register_command('setlabel',           0, 1, 0, 'Assign a label to an item', 'Item may be a litecoin address or a transaction ID')
 register_command('sendtx',             1, 0, 0, 'Broadcast a transaction to the network', '')
 register_command('signtransaction',    0, 1, 1, 'Sign a transaction', 'The wallet keys will be used unless a private key is provided.')
 register_command('signmessage',        0, 1, 1, 'Sign a message with a key', 'Use quotes if your message contains whitespaces')
@@ -678,8 +453,8 @@
 
 param_descriptions = {
     'privkey': 'Private key. Type \'?\' to get a prompt.',
-    'destination': 'Bitcoin address, contact or alias',
-    'address': 'Bitcoin address',
+    'destination': 'Litecoin address, contact or alias',
+    'address': 'Litecoin address',
     'seed': 'Seed phrase',
     'txid': 'Transaction ID',
     'pos': 'Position',
@@ -689,7 +464,7 @@
     'pubkey': 'Public key',
     'message': 'Clear text message. Use quotes if it contains spaces.',
     'encrypted': 'Encrypted message',
-    'amount': 'Amount to be sent (in BTC). Type \'!\' to send the maximum available.',
+    'amount': 'Amount to be sent (in LTC). Type \'!\' to send the maximum available.',
     'csv_file': 'CSV file of recipient, amount',
 }
 
@@ -703,7 +478,7 @@
     'show_balance':("-b", "--balance",     False, "Show the balances of listed addresses"),
     'show_labels': ("-l", "--labels",      False, "Show the labels of listed addresses"),
     'nocheck':     (None, "--nocheck",     False, "Do not verify aliases"),
-    'tx_fee':      ("-f", "--fee",         None,  "Transaction fee (in BTC)"),
+    'tx_fee':      ("-f", "--fee",         None,  "Transaction fee (in LTC)"),
     'from_addr':   ("-F", "--from",        None,  "Source address. If it isn't in the wallet, it will ask for the private key unless supplied in the format public_key:private_key. It's not saved in the wallet."),
     'change_addr': ("-c", "--change",      None,  "Change address. Default is a spare address, or the source address if it's not in the wallet"),
     'nbits':       (None, "--nbits",       128,   "Number of bits of entropy"),
@@ -766,15 +541,15 @@
     # parent parser, because set_default_subparser removes global options
     parent_parser = argparse.ArgumentParser('parent', add_help=False)
     parent_parser.add_argument("-v", "--verbose", action="store_true", dest="verbose", default=False, help="Show debugging information")
-    parent_parser.add_argument("-P", "--portable", action="store_true", dest="portable", default=False, help="Use local 'electrum_data' directory")
+    parent_parser.add_argument("-P", "--portable", action="store_true", dest="portable", default=False, help="Use local 'electrum-ltc_data' directory")
     # create main parser
     parser = argparse.ArgumentParser(
         parents=[parent_parser],
-        epilog="Run 'electrum help <command>' to see the help for a command")
+        epilog="Run 'electrum-ltc help <command>' to see the help for a command")
     subparsers = parser.add_subparsers(dest='cmd', metavar='<command>')
     # gui
     parser_gui = subparsers.add_parser('gui', parents=[parent_parser], description="Run Electrum's Graphical User Interface.", help="Run GUI (default)")
-    parser_gui.add_argument("url", nargs='?', default=None, help="bitcoin URI (or bip70 file)")
+    parser_gui.add_argument("url", nargs='?', default=None, help="litecoin URI (or bip70 file)")
     parser_gui.set_defaults(func=run_gui)
     parser_gui.add_argument("-g", "--gui", dest="gui", help="select graphical user interface", choices=['qt', 'lite', 'gtk', 'text', 'stdio'])
     parser_gui.add_argument("-m", action="store_true", dest="hide_gui", default=False, help="hide GUI on startup")
