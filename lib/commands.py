--- conflicted
+++ resolved
@@ -376,15 +376,8 @@
         privkeys = privkey if type(privkey) is list else [privkey]
         self.nocheck = nocheck
         dest = self._resolver(destination)
-<<<<<<< HEAD
-        if tx_fee is None:
-            tx_fee = 0.001
-        fee = int(Decimal(tx_fee)*COIN)
-        return Transaction.sweep(privkeys, self.network, dest, fee)
-=======
         tx = self.wallet.sweep(privkeys, self.network, self.config, dest, tx_fee, imax)
         return tx.as_dict() if tx else None
->>>>>>> 5d44474a
 
     @command('wp')
     def signmessage(self, address, message):
@@ -659,12 +652,8 @@
     'show_balance':("-b", "--balance",     "Show the balances of listed addresses"),
     'show_labels': ("-l", "--labels",      "Show the labels of listed addresses"),
     'nocheck':     (None, "--nocheck",     "Do not verify aliases"),
-<<<<<<< HEAD
+    'imax':        (None, "--imax",        "Maximum number of inputs"),
     'tx_fee':      ("-f", "--fee",         "Transaction fee (in LTC)"),
-=======
-    'imax':        (None, "--imax",        "Maximum number of inputs"),
-    'tx_fee':      ("-f", "--fee",         "Transaction fee (in BTC)"),
->>>>>>> 5d44474a
     'from_addr':   ("-F", "--from",        "Source address. If it isn't in the wallet, it will ask for the private key unless supplied in the format public_key:private_key. It's not saved in the wallet."),
     'change_addr': ("-c", "--change",      "Change address. Default is a spare address, or the source address if it's not in the wallet"),
     'nbits':       (None, "--nbits",       "Number of bits of entropy"),
