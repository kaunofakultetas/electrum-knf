--- conflicted
+++ resolved
@@ -81,13 +81,8 @@
             wallet = args[0].wallet
             password = kwargs.get('password')
             if c.requires_wallet and wallet is None:
-<<<<<<< HEAD
                 raise BaseException("wallet not loaded. Use 'electrum-ltc daemon load_wallet'")
-            if c.requires_password and password is None and wallet.storage.get('use_encryption'):
-=======
-                raise BaseException("wallet not loaded. Use 'electrum daemon load_wallet'")
             if c.requires_password and password is None and wallet.has_password():
->>>>>>> c49335ed
                 return {'error': 'Password required' }
             return func(*args, **kwargs)
         return func_wrapper
