--- conflicted
+++ resolved
@@ -531,11 +531,7 @@
             PR_PAID: 'Paid',
             PR_EXPIRED: 'Expired',
         }
-<<<<<<< HEAD
-        out['amount (LTC)'] = format_satoshis(out.pop('amount'))
-=======
-        out['amount (BTC)'] = format_satoshis(out.get('amount'))
->>>>>>> 079cb311
+        out['amount (LTC)'] = format_satoshis(out.get('amount'))
         out['status'] = pr_str[out.get('status', PR_UNKNOWN)]
         return out
 
