--- conflicted
+++ resolved
@@ -35,60 +35,13 @@
                 'type': 'openalias',
                 'validated': validated
             }
-<<<<<<< HEAD
-
         raise Exception("Invalid Litecoin address or alias", k)
-
-    def resolve_openalias(self, url):
-        '''Resolve OpenAlias address using url.'''
-        print_error('[OA] Attempting to resolve OpenAlias data for ' + url)
-
-        url = url.replace('@', '.')  # support email-style addresses, per the OA standard
-        prefix = 'ltc'
-        retries = 3
-        err = None
-        for i in range(0, retries):
-            try:
-                resolver = dns.resolver.Resolver()
-                resolver.timeout = 2.0
-                resolver.lifetime = 4.0
-                records = resolver.query(url, dns.rdatatype.TXT)
-                for record in records:
-                    string = record.strings[0]
-                    if string.startswith('oa1:' + prefix):
-                        address = self.find_regex(string, r'recipient_address=([A-Za-z0-9]+)')
-                        name = self.find_regex(string, r'recipient_name=([^;]+)')
-                        if not name:
-                            name = address
-                        if not address:
-                            continue
-                        return (address, name)
-                err = _('No OpenAlias record found.')
-                break
-            except dns.resolver.NXDOMAIN:
-                err = _('No such domain.')
-                continue
-            except dns.resolver.Timeout:
-                err = _('Timed out while resolving.')
-                continue
-            except DNSException:
-                err = _('Unhandled exception.')
-                continue
-            except Exception, e:
-                err = _('Unexpected error: ' + str(e))
-                continue
-            break
-        if err:
-            print_error(err)
-        return 0
-=======
-        raise Exception("Invalid Bitcoin address or alias", k)
 
     def resolve_openalias(self, url):
         # support email-style addresses, per the OA standard
         url = url.replace('@', '.')
         records, validated = dnssec.query(url, dns.rdatatype.TXT)
-        prefix = 'btc'
+        prefix = 'ltc'
         for record in records:
             string = record.strings[0]
             if string.startswith('oa1:' + prefix):
@@ -99,7 +52,6 @@
                 if not address:
                     continue
                 return address, name, validated
->>>>>>> 35ca1537
 
     def find_regex(self, haystack, needle):
         regex = re.compile(needle)
