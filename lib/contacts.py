# Electrum - Lightweight Bitcoin Client
# Copyright (c) 2015 Thomas Voegtlin
#
# Permission is hereby granted, free of charge, to any person
# obtaining a copy of this software and associated documentation files
# (the "Software"), to deal in the Software without restriction,
# including without limitation the rights to use, copy, modify, merge,
# publish, distribute, sublicense, and/or sell copies of the Software,
# and to permit persons to whom the Software is furnished to do so,
# subject to the following conditions:
#
# The above copyright notice and this permission notice shall be
# included in all copies or substantial portions of the Software.
#
# THE SOFTWARE IS PROVIDED "AS IS", WITHOUT WARRANTY OF ANY KIND,
# EXPRESS OR IMPLIED, INCLUDING BUT NOT LIMITED TO THE WARRANTIES OF
# MERCHANTABILITY, FITNESS FOR A PARTICULAR PURPOSE AND
# NONINFRINGEMENT. IN NO EVENT SHALL THE AUTHORS OR COPYRIGHT HOLDERS
# BE LIABLE FOR ANY CLAIM, DAMAGES OR OTHER LIABILITY, WHETHER IN AN
# ACTION OF CONTRACT, TORT OR OTHERWISE, ARISING FROM, OUT OF OR IN
# CONNECTION WITH THE SOFTWARE OR THE USE OR OTHER DEALINGS IN THE
# SOFTWARE.
import re
import dns
from dns.exception import DNSException
import json
import traceback
import sys

from . import bitcoin
from . import dnssec
from .util import export_meta, import_meta, print_error, to_string


class Contacts(dict):

    def __init__(self, storage):
        self.storage = storage
        d = self.storage.get('contacts', {})
        try:
            self.update(d)
        except:
            return
        # backward compatibility
        for k, v in self.items():
            _type, n = v
            if _type == 'address' and bitcoin.is_address(n):
                self.pop(k)
                self[n] = ('address', k)

    def save(self):
        self.storage.put('contacts', dict(self))

    def import_file(self, path):
        import_meta(path, self._validate, self.load_meta)

    def load_meta(self, data):
        self.update(data)
        self.save()

    def export_file(self, filename):
        export_meta(self, filename)

    def __setitem__(self, key, value):
        dict.__setitem__(self, key, value)
        self.save()

    def pop(self, key):
        if key in self.keys():
            dict.pop(self, key)
            self.save()

    def resolve(self, k):
        if bitcoin.is_address(k):
            return {
                'address': k,
                'type': 'address'
            }
        if k in self.keys():
            _type, addr = self[k]
            if _type == 'address':
                return {
                    'address': addr,
                    'type': 'contact'
                }
        out = self.resolve_openalias(k)
        if out:
            address, name, validated = out
            return {
                'address': address,
                'name': name,
                'type': 'openalias',
                'validated': validated
            }
        raise Exception("Invalid Litecoin address or alias", k)

    def resolve_openalias(self, url):
        # support email-style addresses, per the OA standard
        url = url.replace('@', '.')
<<<<<<< HEAD
        records, validated = dnssec.query(url, dns.rdatatype.TXT)
        prefix = 'ltc'
=======
        try:
            records, validated = dnssec.query(url, dns.rdatatype.TXT)
        except DNSException as e:
            print_error('Error resolving openalias: ', str(e))
            return None
        prefix = 'btc'
>>>>>>> 646044b4
        for record in records:
            string = to_string(record.strings[0], 'utf8')
            if string.startswith('oa1:' + prefix):
                address = self.find_regex(string, r'recipient_address=([A-Za-z0-9]+)')
                name = self.find_regex(string, r'recipient_name=([^;]+)')
                if not name:
                    name = address
                if not address:
                    continue
                return address, name, validated

    def find_regex(self, haystack, needle):
        regex = re.compile(needle)
        try:
            return regex.search(haystack).groups()[0]
        except AttributeError:
            return None
            
    def _validate(self, data):
        for k, v in list(data.items()):
            if k == 'contacts':
                return self._validate(v)
            if not bitcoin.is_address(k):
                data.pop(k)
            else:
                _type, _ = v
                if _type != 'address':
                    data.pop(k)
        return data
<|MERGE_RESOLUTION|>--- conflicted
+++ resolved
@@ -97,17 +97,12 @@
     def resolve_openalias(self, url):
         # support email-style addresses, per the OA standard
         url = url.replace('@', '.')
-<<<<<<< HEAD
-        records, validated = dnssec.query(url, dns.rdatatype.TXT)
-        prefix = 'ltc'
-=======
         try:
             records, validated = dnssec.query(url, dns.rdatatype.TXT)
         except DNSException as e:
             print_error('Error resolving openalias: ', str(e))
             return None
-        prefix = 'btc'
->>>>>>> 646044b4
+        prefix = 'ltc'
         for record in records:
             string = to_string(record.strings[0], 'utf8')
             if string.startswith('oa1:' + prefix):
