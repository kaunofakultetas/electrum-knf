<<<<<<< HEAD
from PyQt4.QtGui import *
from electrum_ltc.i18n import _
=======
from PyQt5.QtGui import *
from electrum.i18n import _
>>>>>>> 2239cb96


import datetime
from collections import defaultdict

from electrum_ltc.util import format_satoshis
from electrum_ltc.bitcoin import COIN

import matplotlib
matplotlib.use('Qt5Agg')
import matplotlib.pyplot as plt
import matplotlib.dates as md
from matplotlib.patches import Ellipse
from matplotlib.offsetbox import AnchoredOffsetbox, TextArea, DrawingArea, HPacker


def plot_history(wallet, history):
    hist_in = defaultdict(int)
    hist_out = defaultdict(int)
    for item in history:
        tx_hash, height, confirmations, timestamp, value, balance = item
        if not confirmations:
            continue
        if timestamp is None:
            continue
        value = value*1./COIN
        date = datetime.datetime.fromtimestamp(timestamp)
        datenum = int(md.date2num(datetime.date(date.year, date.month, 1)))
        if value > 0:
            hist_in[datenum] += value
        else:
            hist_out[datenum] -= value

    f, axarr = plt.subplots(2, sharex=True)
    plt.subplots_adjust(bottom=0.2)
    plt.xticks( rotation=25 )
    ax = plt.gca()
    plt.ylabel('LTC')
    plt.xlabel('Month')
    xfmt = md.DateFormatter('%Y-%m-%d')
    ax.xaxis.set_major_formatter(xfmt)
    axarr[0].set_title('Monthly Volume')
    xfmt = md.DateFormatter('%Y-%m')
    ax.xaxis.set_major_formatter(xfmt)
    width = 20
    dates, values = zip(*sorted(hist_in.items()))
    r1 = axarr[0].bar(dates, values, width, label='incoming')
    axarr[0].legend(loc='upper left')
    dates, values = zip(*sorted(hist_out.items()))
    r2 = axarr[1].bar(dates, values, width, color='r', label='outgoing')
    axarr[1].legend(loc='upper left')
    return plt<|MERGE_RESOLUTION|>--- conflicted
+++ resolved
@@ -1,10 +1,5 @@
-<<<<<<< HEAD
-from PyQt4.QtGui import *
+from PyQt5.QtGui import *
 from electrum_ltc.i18n import _
-=======
-from PyQt5.QtGui import *
-from electrum.i18n import _
->>>>>>> 2239cb96
 
 
 import datetime
