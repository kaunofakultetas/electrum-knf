--- conflicted
+++ resolved
@@ -6,13 +6,9 @@
 from copy import deepcopy
 from util import user_dir, print_error, print_msg, print_stderr, PrintError
 
-<<<<<<< HEAD
+from bitcoin import MAX_FEE_RATE, FEE_TARGETS
+
 SYSTEM_CONFIG_PATH = "/etc/electrum-ltc.conf"
-=======
-from bitcoin import MAX_FEE_RATE, FEE_TARGETS
-
-SYSTEM_CONFIG_PATH = "/etc/electrum.conf"
->>>>>>> 6055d4b2
 
 config = None
 
