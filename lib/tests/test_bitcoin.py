from __future__ import absolute_import
from __future__ import division
from __future__ import print_function
from __future__ import unicode_literals

import base64
import six
import unittest
import sys
from ecdsa.util import number_to_string

from lib.bitcoin import (
    generator_secp256k1, point_to_ser, public_key_to_p2pkh, EC_KEY,
    bip32_root, bip32_public_derivation, bip32_private_derivation, pw_encode,
    pw_decode, Hash, public_key_from_private_key, address_from_private_key,
    is_address, is_private_key, xpub_from_xprv, is_new_seed, is_old_seed,
    var_int, op_push, address_to_script, regenerate_key,
    verify_message, deserialize_privkey, serialize_privkey, is_segwit_address,
    is_b58_address, address_to_scripthash, is_minikey, is_compressed, is_xpub,
    xpub_type, is_xprv, is_bip32_derivation)
from lib.util import bfh

try:
    import ecdsa
except ImportError:
    sys.exit("Error: python-ecdsa does not seem to be installed. Try 'sudo pip install ecdsa'")


class Test_bitcoin(unittest.TestCase):

    def test_crypto(self):
        for message in [b"Chancellor on brink of second bailout for banks", b'\xff'*512]:
            self._do_test_crypto(message)

    def _do_test_crypto(self, message):
        G = generator_secp256k1
        _r  = G.order()
        pvk = ecdsa.util.randrange( pow(2,256) ) %_r

        Pub = pvk*G
        pubkey_c = point_to_ser(Pub,True)
        #pubkey_u = point_to_ser(Pub,False)
        addr_c = public_key_to_p2pkh(pubkey_c)

        #print "Private key            ", '%064x'%pvk
        eck = EC_KEY(number_to_string(pvk,_r))

        #print "Compressed public key  ", pubkey_c.encode('hex')
        enc = EC_KEY.encrypt_message(message, pubkey_c)
        dec = eck.decrypt_message(enc)
        self.assertEqual(message, dec)

        #print "Uncompressed public key", pubkey_u.encode('hex')
        #enc2 = EC_KEY.encrypt_message(message, pubkey_u)
        dec2 = eck.decrypt_message(enc)
        self.assertEqual(message, dec2)

        signature = eck.sign_message(message, True)
        #print signature
        EC_KEY.verify_message(eck, signature, message)

    def test_msg_signing(self):
        msg1 = b'Chancellor on brink of second bailout for banks'
        msg2 = b'Electrum'

        def sign_message_with_wif_privkey(wif_privkey, msg):
            txin_type, privkey, compressed = deserialize_privkey(wif_privkey)
            key = regenerate_key(privkey)
            return key.sign_message(msg, compressed)

        sig1 = sign_message_with_wif_privkey(
<<<<<<< HEAD
            'T7J3unHmmx9S8e8Zdi9r98A7wTW386HkxvMbUKEMsAY9JRWfbSe6', msg1)
        sig2 = sign_message_with_wif_privkey(
            'T6oaa3RpobKE2jFtkUyBJHcvCBKQJsBoSoAqZnzUQ3oexiXW7rWq', msg2)
=======
            'L1TnU2zbNaAqMoVh65Cyvmcjzbrj41Gs9iTLcWbpJCMynXuap6UN', msg1)
        addr1 = '15hETetDmcXm1mM4sEf7U2KXC9hDHFMSzz'
        sig2 = sign_message_with_wif_privkey(
            '5Hxn5C4SQuiV6e62A1MtZmbSeQyrLFhu5uYks62pU5VBUygK2KD', msg2)
        addr2 = '1GPHVTY8UD9my6jyP4tb2TYJwUbDetyNC6'
>>>>>>> 1320b18d

        sig1_b64 = base64.b64encode(sig1)
        sig2_b64 = base64.b64encode(sig2)

<<<<<<< HEAD
        self.assertEqual(sig1_b64, b'IHGAMaPxjrn3CD19S7J5KAq4xF6mdLznsSL8SrqhNwficUHlK5wSth6/JiZ/pEyo92nkUoA+kL9VJpjLnKJKTmM=')
        self.assertEqual(sig2_b64, b'IIYiI5SslM+9hBEedDjl03V51vuDgjbJ493Ygb3DfDzaHBp/AkCWeJ7EL8s6IHvTsb2CHF/y8MlVQJTs5fXCOvs=')

        self.assertTrue(verify_message('LPvBisC3rGmpGa3E3NeQk3PHQN4VS237y2', sig1, msg1))
        self.assertTrue(verify_message('LeqUvj52PSAtwcwUPKR11zRod4N3fEg2Lx', sig2, msg2))
=======
        self.assertEqual(sig1_b64, b'H/9jMOnj4MFbH3d7t4yCQ9i7DgZU/VZ278w3+ySv2F4yIsdqjsc5ng3kmN8OZAThgyfCZOQxZCWza9V5XzlVY0Y=')
        self.assertEqual(sig2_b64, b'G84dmJ8TKIDKMT9qBRhpX2sNmR0y5t+POcYnFFJCs66lJmAs3T8A6Sbpx7KA6yTQ9djQMabwQXRrDomOkIKGn18=')

        self.assertTrue(verify_message(addr1, sig1, msg1))
        self.assertTrue(verify_message(addr2, sig2, msg2))
>>>>>>> 1320b18d

        self.assertFalse(verify_message(addr1, b'wrong', msg1))
        self.assertFalse(verify_message(addr1, sig2, msg1))

    def test_aes_homomorphic(self):
        """Make sure AES is homomorphic."""
        payload = u'\u66f4\u7a33\u5b9a\u7684\u4ea4\u6613\u5e73\u53f0'
        password = u'secret'
        enc = pw_encode(payload, password)
        dec = pw_decode(enc, password)
        self.assertEqual(dec, payload)

    def test_aes_encode_without_password(self):
        """When not passed a password, pw_encode is noop on the payload."""
        payload = u'\u66f4\u7a33\u5b9a\u7684\u4ea4\u6613\u5e73\u53f0'
        enc = pw_encode(payload, None)
        self.assertEqual(payload, enc)

    def test_aes_deencode_without_password(self):
        """When not passed a password, pw_decode is noop on the payload."""
        payload = u'\u66f4\u7a33\u5b9a\u7684\u4ea4\u6613\u5e73\u53f0'
        enc = pw_decode(payload, None)
        self.assertEqual(payload, enc)

    def test_aes_decode_with_invalid_password(self):
        """pw_decode raises an Exception when supplied an invalid password."""
        payload = u"blah"
        password = u"uber secret"
        wrong_password = u"not the password"
        enc = pw_encode(payload, password)
        self.assertRaises(Exception, pw_decode, enc, wrong_password)

    def test_hash(self):
        """Make sure the Hash function does sha256 twice"""
        payload = u"test"
        expected = b'\x95MZI\xfdp\xd9\xb8\xbc\xdb5\xd2R&x)\x95\x7f~\xf7\xfalt\xf8\x84\x19\xbd\xc5\xe8"\t\xf4'

        result = Hash(payload)
        self.assertEqual(expected, result)

    def test_var_int(self):
        for i in range(0xfd):
            self.assertEqual(var_int(i), "{:02x}".format(i) )

        self.assertEqual(var_int(0xfd), "fdfd00")
        self.assertEqual(var_int(0xfe), "fdfe00")
        self.assertEqual(var_int(0xff), "fdff00")
        self.assertEqual(var_int(0x1234), "fd3412")
        self.assertEqual(var_int(0xffff), "fdffff")
        self.assertEqual(var_int(0x10000), "fe00000100")
        self.assertEqual(var_int(0x12345678), "fe78563412")
        self.assertEqual(var_int(0xffffffff), "feffffffff")
        self.assertEqual(var_int(0x100000000), "ff0000000001000000")
        self.assertEqual(var_int(0x0123456789abcdef), "ffefcdab8967452301")

    def test_op_push(self):
        self.assertEqual(op_push(0x00), '00')
        self.assertEqual(op_push(0x12), '12')
        self.assertEqual(op_push(0x4b), '4b')
        self.assertEqual(op_push(0x4c), '4c4c')
        self.assertEqual(op_push(0xfe), '4cfe')
        self.assertEqual(op_push(0xff), '4dff00')
        self.assertEqual(op_push(0x100), '4d0001')
        self.assertEqual(op_push(0x1234), '4d3412')
        self.assertEqual(op_push(0xfffe), '4dfeff')
        self.assertEqual(op_push(0xffff), '4effff0000')
        self.assertEqual(op_push(0x10000), '4e00000100')
        self.assertEqual(op_push(0x12345678), '4e78563412')

    # TODO testnet addresses
    def test_address_to_script(self):
        # bech32 native segwit
        # test vectors from BIP-0173
        self.assertEqual(address_to_script('LTC1QW508D6QEJXTDG4Y5R3ZARVARY0C5XW7KGMN4N9'), '0014751e76e8199196d454941c45d1b3a323f1433bd6')
        self.assertEqual(address_to_script('ltc1pw508d6qejxtdg4y5r3zarvary0c5xw7kw508d6qejxtdg4y5r3zarvary0c5xw7k0tul4w'), '5128751e76e8199196d454941c45d1b3a323f1433bd6751e76e8199196d454941c45d1b3a323f1433bd6')
        self.assertEqual(address_to_script('LTC1SW50QZGYDF5'), '6002751e')
        self.assertEqual(address_to_script('ltc1zw508d6qejxtdg4y5r3zarvaryvdzur3w'), '5210751e76e8199196d454941c45d1b3a323')

        # base58 P2PKH
        self.assertEqual(address_to_script('LNuZh2Eeps3L114Lu4PVCxBR61UvqcAb8p'), '76a91428662c67561b95c79d2257d2a93d9d151c977e9188ac')
        self.assertEqual(address_to_script('LVTnwCztciF3bcZpSqvJStuMSXrnDt1pUU'), '76a914704f4b81cadb7bf7e68c08cd3657220f680f863c88ac')

        # base58 P2SH
        self.assertEqual(address_to_script('MBmyiC29MUQSfPC2gKtdrazbSWHvGqJCnU'), 'a9142a84cf00d47f699ee7bbc1dea5ec1bdecb4ac15487')
        self.assertEqual(address_to_script('MWBtJBTgiEWYQ7m17wFktku2dvSFZXqhWZ'), 'a914f47c8954e421031ad04ecd8e7752c9479206b9d387')


class Test_xprv_xpub(unittest.TestCase):

    xprv_xpub = (
        # Taken from test vectors in https://en.bitcoin.it/wiki/BIP_0032_TestVectors
        {'xprv': 'xprvA41z7zogVVwxVSgdKUHDy1SKmdb533PjDz7J6N6mV6uS3ze1ai8FHa8kmHScGpWmj4WggLyQjgPie1rFSruoUihUZREPSL39UNdE3BBDu76',
         'xpub': 'xpub6H1LXWLaKsWFhvm6RVpEL9P4KfRZSW7abD2ttkWP3SSQvnyA8FSVqNTEcYFgJS2UaFcxupHiYkro49S8yGasTvXEYBVPamhGW6cFJodrTHy',
         'xtype': 'standard'},
        {'xprv': 'yprvAJEYHeNEPcyBoQYM7sGCxDiNCTX65u4ANgZuSGTrKN5YCC9MP84SBayrgaMyZV7zvkHrr3HVPTK853s2SPk4EttPazBZBmz6QfDkXeE8Zr7',
         'xpub': 'ypub6XDth9u8DzXV1tcpDtoDKMf6kVMaVMn1juVWEesTshcX4zUVvfNgjPJLXrD9N7AdTLnbHFL64KmBn3SNaTe69iZYbYCqLCCNPZKbLz9niQ4',
         'xtype': 'segwit_p2sh'},
        {'xprv': 'zprvAWgYBBk7JR8GkraNZJeEodAp2UR1VRWJTXyV1ywuUVs1awUgTiBS1ZTDtLA5F3MFDn1LZzu8dUpSKdT7ToDpvEG6PQu4bJs7zQY47Sd3sEZ',
         'xpub': 'zpub6jftahH18ngZyLeqfLBFAm7YaWFVttE9pku5pNMX2qPzTjoq1FVgZMmhjecyB2nqFb31gHE9vNvbaggU6vvWpNZbXEWLLUjYjFqG95LNyT8',
         'xtype': 'segwit'},
    )

    def _do_test_bip32(self, seed, sequence):
        xprv, xpub = bip32_root(bfh(seed), 'standard')
        self.assertEqual("m/", sequence[0:2])
        path = 'm'
        sequence = sequence[2:]
        for n in sequence.split('/'):
            child_path = path + '/' + n
            if n[-1] != "'":
                xpub2 = bip32_public_derivation(xpub, path, child_path)
            xprv, xpub = bip32_private_derivation(xprv, path, child_path)
            if n[-1] != "'":
                self.assertEqual(xpub, xpub2)
            path = child_path

        return xpub, xprv

    def test_bip32(self):
        # see https://en.bitcoin.it/wiki/BIP_0032_TestVectors
        xpub, xprv = self._do_test_bip32("000102030405060708090a0b0c0d0e0f", "m/0'/1/2'/2/1000000000")
        self.assertEqual("xpub6H1LXWLaKsWFhvm6RVpEL9P4KfRZSW7abD2ttkWP3SSQvnyA8FSVqNTEcYFgJS2UaFcxupHiYkro49S8yGasTvXEYBVPamhGW6cFJodrTHy", xpub)
        self.assertEqual("xprvA41z7zogVVwxVSgdKUHDy1SKmdb533PjDz7J6N6mV6uS3ze1ai8FHa8kmHScGpWmj4WggLyQjgPie1rFSruoUihUZREPSL39UNdE3BBDu76", xprv)

        xpub, xprv = self._do_test_bip32("fffcf9f6f3f0edeae7e4e1dedbd8d5d2cfccc9c6c3c0bdbab7b4b1aeaba8a5a29f9c999693908d8a8784817e7b7875726f6c696663605d5a5754514e4b484542","m/0/2147483647'/1/2147483646'/2")
        self.assertEqual("xpub6FnCn6nSzZAw5Tw7cgR9bi15UV96gLZhjDstkXXxvCLsUXBGXPdSnLFbdpq8p9HmGsApME5hQTZ3emM2rnY5agb9rXpVGyy3bdW6EEgAtqt", xpub)
        self.assertEqual("xprvA2nrNbFZABcdryreWet9Ea4LvTJcGsqrMzxHx98MMrotbir7yrKCEXw7nadnHM8Dq38EGfSh6dqA9QWTyefMLEcBYJUuekgW4BYPJcr9E7j", xprv)

    def test_xpub_from_xprv(self):
        """We can derive the xpub key from a xprv."""
        for xprv_details in self.xprv_xpub:
            result = xpub_from_xprv(xprv_details['xprv'])
            self.assertEqual(result, xprv_details['xpub'])

    def test_is_xpub(self):
        for xprv_details in self.xprv_xpub:
            xpub = xprv_details['xpub']
            self.assertTrue(is_xpub(xpub))
        self.assertFalse(is_xpub('xpub1nval1d'))
        self.assertFalse(is_xpub('xpub661MyMwAqRbcFWohJWt7PHsFEJfZAvw9ZxwQoDa4SoMgsDDM1T7WK3u9E4edkC4ugRnZ8E4xDZRpk8Rnts3Nbt97dPwT52WRONGBADWRONG'))

    def test_xpub_type(self):
        for xprv_details in self.xprv_xpub:
            xpub = xprv_details['xpub']
            self.assertEqual(xprv_details['xtype'], xpub_type(xpub))

    def test_is_xprv(self):
        for xprv_details in self.xprv_xpub:
            xprv = xprv_details['xprv']
            self.assertTrue(is_xprv(xprv))
        self.assertFalse(is_xprv('xprv1nval1d'))
        self.assertFalse(is_xprv('xprv661MyMwAqRbcFWohJWt7PHsFEJfZAvw9ZxwQoDa4SoMgsDDM1T7WK3u9E4edkC4ugRnZ8E4xDZRpk8Rnts3Nbt97dPwT52WRONGBADWRONG'))

    def test_is_bip32_derivation(self):
        self.assertTrue(is_bip32_derivation("m/0'/1"))
        self.assertTrue(is_bip32_derivation("m/0'/0'"))
        self.assertTrue(is_bip32_derivation("m/44'/0'/0'/0/0"))
        self.assertTrue(is_bip32_derivation("m/49'/0'/0'/0/0"))
        self.assertFalse(is_bip32_derivation("mmmmmm"))
        self.assertFalse(is_bip32_derivation("n/"))
        self.assertFalse(is_bip32_derivation(""))
        self.assertFalse(is_bip32_derivation("m/q8462"))


class Test_keyImport(unittest.TestCase):

<<<<<<< HEAD
    private_key = "TAD8rebzCEyYBZWCqjsKxeH9YjenLqX55MNgqGyeQkHdN5T7ejYH"
    public_key_hex = "0220d43256bdb32c7517bb0e3f086f54ec351d2299a5808b6a36c7ba434094c8ef"
    main_address = "LYUdH72gHL4gcW8pPwaJm4uCFbkCXABAZW"
=======
    priv_pub_addr = (
           {'priv': 'KzMFjMC2MPadjvX5Cd7b8AKKjjpBSoRKUTpoAtN6B3J9ezWYyXS6',
            'pub': '02c6467b7e621144105ed3e4835b0b4ab7e35266a2ae1c4f8baa19e9ca93452997',
            'address': '17azqT8T16coRmWKYFj3UjzJuxiYrYFRBR',
            'minikey' : False,
            'txin_type': 'p2pkh',
            'compressed': True,
            'addr_encoding': 'base58',
            'scripthash': 'c9aecd1fef8d661a42c560bf75c8163e337099800b8face5ca3d1393a30508a7'},
           {'priv': '5Hxn5C4SQuiV6e62A1MtZmbSeQyrLFhu5uYks62pU5VBUygK2KD',
            'pub': '04e5fe91a20fac945845a5518450d23405ff3e3e1ce39827b47ee6d5db020a9075422d56a59195ada0035e4a52a238849f68e7a325ba5b2247013e0481c5c7cb3f',
            'address': '1GPHVTY8UD9my6jyP4tb2TYJwUbDetyNC6',
            'minikey': False,
            'txin_type': 'p2pkh',
            'compressed': False,
            'addr_encoding': 'base58',
            'scripthash': 'f5914651408417e1166f725a5829ff9576d0dbf05237055bf13abd2af7f79473'},
           {'priv': 'LHJnnvRzsdrTX2j5QeWVsaBkabK7gfMNqNNqxnbBVRaJYfk24iJz',
            'pub': '0279ad237ca0d812fb503ab86f25e15ebd5fa5dd95c193639a8a738dcd1acbad81',
            'address': '3GeVJB3oKr7psgKR6BTXSxKtWUkfsHHhk7',
            'minikey': False,
            'txin_type': 'p2wpkh-p2sh',
            'compressed': True,
            'addr_encoding': 'base58',
            'scripthash': 'd7b04e882fa6b13246829ac552a2b21461d9152eb00f0a6adb58457a3e63d7c5'},
           {'priv': 'L8g5V8kFFeg2WbecahRSdobARbHz2w2STH9S8ePHVSY4fmia7Rsj',
            'pub': '03e9f948421aaa89415dc5f281a61b60dde12aae3181b3a76cd2d849b164fc6d0b',
            'address': 'bc1qqmpt7u5e9hfznljta5gnvhyvfd2kdd0r90hwue',
            'minikey': False,
            'txin_type': 'p2wpkh',
            'compressed': True,
            'addr_encoding': 'bech32',
            'scripthash': '1929acaaef3a208c715228e9f1ca0318e3a6b9394ab53c8d026137f847ecf97b'},
           # from http://bitscan.com/articles/security/spotlight-on-mini-private-keys
           {'priv': 'SzavMBLoXU6kDrqtUVmffv',
            'pub': '02588d202afcc1ee4ab5254c7847ec25b9a135bbda0f2bc69ee1a714749fd77dc9',
            'address': '19GuvDvMMUZ8vq84wT79fvnvhMd5MnfTkR',
            'minikey': True,
            'txin_type': 'p2pkh',
            'compressed': True,  # this is actually ambiguous... issue #2748
            'addr_encoding': 'base58',
            'scripthash': '60ad5a8b922f758cd7884403e90ee7e6f093f8d21a0ff24c9a865e695ccefdf1'},
    )
>>>>>>> 1320b18d

    def test_public_key_from_private_key(self):
        for priv_details in self.priv_pub_addr:
            txin_type, privkey, compressed = deserialize_privkey(priv_details['priv'])
            result = public_key_from_private_key(privkey, compressed)
            self.assertEqual(priv_details['pub'], result)
            self.assertEqual(priv_details['txin_type'], txin_type)
            self.assertEqual(priv_details['compressed'], compressed)

    def test_address_from_private_key(self):
        for priv_details in self.priv_pub_addr:
            addr2 = address_from_private_key(priv_details['priv'])
            self.assertEqual(priv_details['address'], addr2)

    def test_is_valid_address(self):
        for priv_details in self.priv_pub_addr:
            addr = priv_details['address']
            self.assertFalse(is_address(priv_details['priv']))
            self.assertFalse(is_address(priv_details['pub']))
            self.assertTrue(is_address(addr))

            is_enc_b58 = priv_details['addr_encoding'] == 'base58'
            self.assertEqual(is_enc_b58, is_b58_address(addr))

            is_enc_bech32 = priv_details['addr_encoding'] == 'bech32'
            self.assertEqual(is_enc_bech32, is_segwit_address(addr))

        self.assertFalse(is_address("not an address"))

    def test_is_private_key(self):
        for priv_details in self.priv_pub_addr:
            self.assertTrue(is_private_key(priv_details['priv']))
            self.assertFalse(is_private_key(priv_details['pub']))
            self.assertFalse(is_private_key(priv_details['address']))
        self.assertFalse(is_private_key("not a privkey"))

    def test_serialize_privkey(self):
        for priv_details in self.priv_pub_addr:
            txin_type, privkey, compressed = deserialize_privkey(priv_details['priv'])
            priv2 = serialize_privkey(privkey, compressed, txin_type)
            if not priv_details['minikey']:
                self.assertEqual(priv_details['priv'], priv2)

    def test_address_to_scripthash(self):
        for priv_details in self.priv_pub_addr:
            sh = address_to_scripthash(priv_details['address'])
            self.assertEqual(priv_details['scripthash'], sh)

    def test_is_minikey(self):
        for priv_details in self.priv_pub_addr:
            minikey = priv_details['minikey']
            priv = priv_details['priv']
            self.assertEqual(minikey, is_minikey(priv))

    def test_is_compressed(self):
        for priv_details in self.priv_pub_addr:
            self.assertEqual(priv_details['compressed'],
                             is_compressed(priv_details['priv']))


class Test_seeds(unittest.TestCase):
    """ Test old and new seeds. """
    
    def test_new_seed(self):
        seed = "cram swing cover prefer miss modify ritual silly deliver chunk behind inform able"
        self.assertTrue(is_new_seed(seed))

        seed = "cram swing cover prefer miss modify ritual silly deliver chunk behind inform"
        self.assertFalse(is_new_seed(seed))

    def test_old_seed(self):
        self.assertTrue(is_old_seed(" ".join(["like"] * 12)))
        self.assertFalse(is_old_seed(" ".join(["like"] * 18)))
        self.assertTrue(is_old_seed(" ".join(["like"] * 24)))
        self.assertFalse(is_old_seed("not a seed"))

        self.assertTrue(is_old_seed("0123456789ABCDEF" * 2))
        self.assertTrue(is_old_seed("0123456789ABCDEF" * 4))<|MERGE_RESOLUTION|>--- conflicted
+++ resolved
@@ -69,34 +69,20 @@
             return key.sign_message(msg, compressed)
 
         sig1 = sign_message_with_wif_privkey(
-<<<<<<< HEAD
             'T7J3unHmmx9S8e8Zdi9r98A7wTW386HkxvMbUKEMsAY9JRWfbSe6', msg1)
+        addr1 = 'LPvBisC3rGmpGa3E3NeQk3PHQN4VS237y2'
         sig2 = sign_message_with_wif_privkey(
-            'T6oaa3RpobKE2jFtkUyBJHcvCBKQJsBoSoAqZnzUQ3oexiXW7rWq', msg2)
-=======
-            'L1TnU2zbNaAqMoVh65Cyvmcjzbrj41Gs9iTLcWbpJCMynXuap6UN', msg1)
-        addr1 = '15hETetDmcXm1mM4sEf7U2KXC9hDHFMSzz'
-        sig2 = sign_message_with_wif_privkey(
-            '5Hxn5C4SQuiV6e62A1MtZmbSeQyrLFhu5uYks62pU5VBUygK2KD', msg2)
-        addr2 = '1GPHVTY8UD9my6jyP4tb2TYJwUbDetyNC6'
->>>>>>> 1320b18d
+            '6uGWYKbyKLBMa1ysfq9rMANcbtYKY49vrawvaH3rBXooApLq6t2', msg2)
+        addr2 = 'LacEkfqxYsPqDuS8ZCstJUc59gxVm2DQaT'
 
         sig1_b64 = base64.b64encode(sig1)
         sig2_b64 = base64.b64encode(sig2)
 
-<<<<<<< HEAD
         self.assertEqual(sig1_b64, b'IHGAMaPxjrn3CD19S7J5KAq4xF6mdLznsSL8SrqhNwficUHlK5wSth6/JiZ/pEyo92nkUoA+kL9VJpjLnKJKTmM=')
-        self.assertEqual(sig2_b64, b'IIYiI5SslM+9hBEedDjl03V51vuDgjbJ493Ygb3DfDzaHBp/AkCWeJ7EL8s6IHvTsb2CHF/y8MlVQJTs5fXCOvs=')
-
-        self.assertTrue(verify_message('LPvBisC3rGmpGa3E3NeQk3PHQN4VS237y2', sig1, msg1))
-        self.assertTrue(verify_message('LeqUvj52PSAtwcwUPKR11zRod4N3fEg2Lx', sig2, msg2))
-=======
-        self.assertEqual(sig1_b64, b'H/9jMOnj4MFbH3d7t4yCQ9i7DgZU/VZ278w3+ySv2F4yIsdqjsc5ng3kmN8OZAThgyfCZOQxZCWza9V5XzlVY0Y=')
-        self.assertEqual(sig2_b64, b'G84dmJ8TKIDKMT9qBRhpX2sNmR0y5t+POcYnFFJCs66lJmAs3T8A6Sbpx7KA6yTQ9djQMabwQXRrDomOkIKGn18=')
+        self.assertEqual(sig2_b64, b'G14KtfFZQYjyhz4PUzX/yz8eEC1BFHsaEKZOJGLeTWJoNp/umpi5zPeCvhUcgSoMtAkmw3pATrM2bcDdYi1tqIs=')
 
         self.assertTrue(verify_message(addr1, sig1, msg1))
         self.assertTrue(verify_message(addr2, sig2, msg2))
->>>>>>> 1320b18d
 
         self.assertFalse(verify_message(addr1, b'wrong', msg1))
         self.assertFalse(verify_message(addr1, sig2, msg1))
@@ -263,23 +249,18 @@
 
 class Test_keyImport(unittest.TestCase):
 
-<<<<<<< HEAD
-    private_key = "TAD8rebzCEyYBZWCqjsKxeH9YjenLqX55MNgqGyeQkHdN5T7ejYH"
-    public_key_hex = "0220d43256bdb32c7517bb0e3f086f54ec351d2299a5808b6a36c7ba434094c8ef"
-    main_address = "LYUdH72gHL4gcW8pPwaJm4uCFbkCXABAZW"
-=======
     priv_pub_addr = (
-           {'priv': 'KzMFjMC2MPadjvX5Cd7b8AKKjjpBSoRKUTpoAtN6B3J9ezWYyXS6',
+           {'priv': 'T6BXB6VCkmZEWm9wkG4TLWrhgbTVWtSDHfj42gzdk1UKAt3qZMPk',
             'pub': '02c6467b7e621144105ed3e4835b0b4ab7e35266a2ae1c4f8baa19e9ca93452997',
-            'address': '17azqT8T16coRmWKYFj3UjzJuxiYrYFRBR',
+            'address': 'LRox6fSH5krrgaCUiPiLkm458B5pyG8vxq',
             'minikey' : False,
             'txin_type': 'p2pkh',
             'compressed': True,
             'addr_encoding': 'base58',
             'scripthash': 'c9aecd1fef8d661a42c560bf75c8163e337099800b8face5ca3d1393a30508a7'},
-           {'priv': '5Hxn5C4SQuiV6e62A1MtZmbSeQyrLFhu5uYks62pU5VBUygK2KD',
+           {'priv': '6uGWYKbyKLBMa1ysfq9rMANcbtYKY49vrawvaH3rBXooApLq6t2',
             'pub': '04e5fe91a20fac945845a5518450d23405ff3e3e1ce39827b47ee6d5db020a9075422d56a59195ada0035e4a52a238849f68e7a325ba5b2247013e0481c5c7cb3f',
-            'address': '1GPHVTY8UD9my6jyP4tb2TYJwUbDetyNC6',
+            'address': 'LacEkfqxYsPqDuS8ZCstJUc59gxVm2DQaT',
             'minikey': False,
             'txin_type': 'p2pkh',
             'compressed': False,
@@ -287,7 +268,7 @@
             'scripthash': 'f5914651408417e1166f725a5829ff9576d0dbf05237055bf13abd2af7f79473'},
            {'priv': 'LHJnnvRzsdrTX2j5QeWVsaBkabK7gfMNqNNqxnbBVRaJYfk24iJz',
             'pub': '0279ad237ca0d812fb503ab86f25e15ebd5fa5dd95c193639a8a738dcd1acbad81',
-            'address': '3GeVJB3oKr7psgKR6BTXSxKtWUkfsHHhk7',
+            'address': 'MNrdc4TmGxyFgBbKC4SsGbaHqBM7uzsjTf',
             'minikey': False,
             'txin_type': 'p2wpkh-p2sh',
             'compressed': True,
@@ -295,7 +276,7 @@
             'scripthash': 'd7b04e882fa6b13246829ac552a2b21461d9152eb00f0a6adb58457a3e63d7c5'},
            {'priv': 'L8g5V8kFFeg2WbecahRSdobARbHz2w2STH9S8ePHVSY4fmia7Rsj',
             'pub': '03e9f948421aaa89415dc5f281a61b60dde12aae3181b3a76cd2d849b164fc6d0b',
-            'address': 'bc1qqmpt7u5e9hfznljta5gnvhyvfd2kdd0r90hwue',
+            'address': 'ltc1qqmpt7u5e9hfznljta5gnvhyvfd2kdd0rpnd2yf',
             'minikey': False,
             'txin_type': 'p2wpkh',
             'compressed': True,
@@ -304,14 +285,13 @@
            # from http://bitscan.com/articles/security/spotlight-on-mini-private-keys
            {'priv': 'SzavMBLoXU6kDrqtUVmffv',
             'pub': '02588d202afcc1ee4ab5254c7847ec25b9a135bbda0f2bc69ee1a714749fd77dc9',
-            'address': '19GuvDvMMUZ8vq84wT79fvnvhMd5MnfTkR',
+            'address': 'LTVsBSEBS8oCBdpE7b6SwwrguZzMUnjsWr',
             'minikey': True,
             'txin_type': 'p2pkh',
             'compressed': True,  # this is actually ambiguous... issue #2748
             'addr_encoding': 'base58',
             'scripthash': '60ad5a8b922f758cd7884403e90ee7e6f093f8d21a0ff24c9a865e695ccefdf1'},
     )
->>>>>>> 1320b18d
 
     def test_public_key_from_private_key(self):
         for priv_details in self.priv_pub_addr:
