import unittest
from lib import transaction
from lib.bitcoin import TYPE_ADDRESS

import pprint
from lib.keystore import xpubkey_to_address

unsigned_blob = '01000000012a5c9a94fcde98f5581cd00162c60a13936ceb75389ea65bf38633b424eb4031000000005701ff4c53ff0488b21e03ef2afea18000000089689bff23e1e7fb2f161daa37270a97a3d8c2e537584b2d304ecb47b86d21fc021b010d3bd425f8cf2e04824bfdf1f1f5ff1d51fadd9a41f9e3fb8dd3403b1bfe00000000ffffffff0140420f00000000001976a914230ac37834073a42146f11ef8414ae929feaafc388ac00000000'
signed_blob = '01000000012a5c9a94fcde98f5581cd00162c60a13936ceb75389ea65bf38633b424eb4031000000006c493046022100a82bbc57a0136751e5433f41cf000b3f1a99c6744775e76ec764fb78c54ee100022100f9e80b7de89de861dc6fb0c1429d5da72c2b6b2ee2406bc9bfb1beedd729d985012102e61d176da16edd1d258a200ad9759ef63adf8e14cd97f53227bae35cdb84d2f6ffffffff0140420f00000000001976a914230ac37834073a42146f11ef8414ae929feaafc388ac00000000'


class TestBCDataStream(unittest.TestCase):

    def test_compact_size(self):
        s = transaction.BCDataStream()
        values = [0, 1, 252, 253, 2**16-1, 2**16, 2**32-1, 2**32, 2**64-1]
        for v in values:
            s.write_compact_size(v)

        with self.assertRaises(transaction.SerializationError):
            s.write_compact_size(-1)

        self.assertEquals(s.input.encode('hex'),
                          '0001fcfdfd00fdfffffe00000100feffffffffff0000000001000000ffffffffffffffffff')
        for v in values:
            self.assertEquals(s.read_compact_size(), v)

        with self.assertRaises(IndexError):
            s.read_compact_size()

    def test_string(self):
        s = transaction.BCDataStream()
        with self.assertRaises(transaction.SerializationError):
            s.read_string()

        msgs = ['Hello', ' ', 'World', '', '!']
        for msg in msgs:
            s.write_string(msg)
        for msg in msgs:
            self.assertEquals(s.read_string(), msg)

        with self.assertRaises(transaction.SerializationError):
            s.read_string()

    def test_bytes(self):
        s = transaction.BCDataStream()
        s.write('foobar')
        self.assertEquals(s.read_bytes(3), 'foo')
        self.assertEquals(s.read_bytes(2), 'ba')
        self.assertEquals(s.read_bytes(4), 'r')
        self.assertEquals(s.read_bytes(1), '')

class TestTransaction(unittest.TestCase):

    def test_tx_unsigned(self):
        expected = {
            'inputs': [{
                'type': 'p2pkh',
<<<<<<< HEAD
                'address': 'LNH44gMp6kNHu4Npo5JDNY6FPjewvMKDnz',
                'is_coinbase': False,
=======
                'address': '1446oU3z268EeFgfcwJv6X2VBXHfoYxfuD',
>>>>>>> 33a32be5
                'num_sig': 1,
                'prevout_hash': '3140eb24b43386f35ba69e3875eb6c93130ac66201d01c58f598defc949a5c2a',
                'prevout_n': 0,
                'pubkeys': ['02e61d176da16edd1d258a200ad9759ef63adf8e14cd97f53227bae35cdb84d2f6'],
                'scriptSig': '01ff4c53ff0488b21e03ef2afea18000000089689bff23e1e7fb2f161daa37270a97a3d8c2e537584b2d304ecb47b86d21fc021b010d3bd425f8cf2e04824bfdf1f1f5ff1d51fadd9a41f9e3fb8dd3403b1bfe00000000',
                'sequence': 4294967295,
                'signatures': [None],
                'x_pubkeys': ['ff0488b21e03ef2afea18000000089689bff23e1e7fb2f161daa37270a97a3d8c2e537584b2d304ecb47b86d21fc021b010d3bd425f8cf2e04824bfdf1f1f5ff1d51fadd9a41f9e3fb8dd3403b1bfe00000000']}],
            'lockTime': 0,
            'outputs': [{
                'address': 'LNREont24PYd5kkxTKoxVNhbugLowNb7H8',
                'prevout_n': 0,
                'scriptPubKey': '76a914230ac37834073a42146f11ef8414ae929feaafc388ac',
                'type': TYPE_ADDRESS,
                'value': 1000000}],
                'version': 1
        }
        tx = transaction.Transaction(unsigned_blob)
        self.assertEquals(tx.deserialize(), expected)
        self.assertEquals(tx.deserialize(), None)

        self.assertEquals(tx.as_dict(), {'hex': unsigned_blob, 'complete': False, 'final': True})
        self.assertEquals(tx.get_outputs(), [('LNREont24PYd5kkxTKoxVNhbugLowNb7H8', 1000000)])
        self.assertEquals(tx.get_output_addresses(), ['LNREont24PYd5kkxTKoxVNhbugLowNb7H8'])

        self.assertTrue(tx.has_address('LNREont24PYd5kkxTKoxVNhbugLowNb7H8'))
        self.assertTrue(tx.has_address('LNH44gMp6kNHu4Npo5JDNY6FPjewvMKDnz'))
        self.assertFalse(tx.has_address('LWdgGJGqSmaGYcp6e21RvpGmcuexJorNEH'))

        # Commenting out broken test until we know why inputs_without_script() is not returnng anything.
        #self.assertEquals(tx.inputs_without_script(), set(x_pubkey for i in expected['inputs'] for x_pubkey in i['x_pubkeys']))

        self.assertEquals(tx.serialize(), unsigned_blob)

        tx.update_signatures(signed_blob)
        self.assertEquals(tx.raw, signed_blob)

        tx.update(unsigned_blob)
        tx.raw = None
        blob = str(tx)
        self.assertEquals(transaction.deserialize(blob), expected)

    def test_tx_signed(self):
        expected = {
            'inputs': [{
                'type': 'p2pkh',
<<<<<<< HEAD
                'address': 'LNH44gMp6kNHu4Npo5JDNY6FPjewvMKDnz',
                'is_coinbase': False,
=======
                'address': '1446oU3z268EeFgfcwJv6X2VBXHfoYxfuD',
>>>>>>> 33a32be5
                'num_sig': 1,
                'prevout_hash': '3140eb24b43386f35ba69e3875eb6c93130ac66201d01c58f598defc949a5c2a',
                'prevout_n': 0,
                'pubkeys': ['02e61d176da16edd1d258a200ad9759ef63adf8e14cd97f53227bae35cdb84d2f6'],
                'scriptSig': '493046022100a82bbc57a0136751e5433f41cf000b3f1a99c6744775e76ec764fb78c54ee100022100f9e80b7de89de861dc6fb0c1429d5da72c2b6b2ee2406bc9bfb1beedd729d985012102e61d176da16edd1d258a200ad9759ef63adf8e14cd97f53227bae35cdb84d2f6',
                'sequence': 4294967295,
                'signatures': ['3046022100a82bbc57a0136751e5433f41cf000b3f1a99c6744775e76ec764fb78c54ee100022100f9e80b7de89de861dc6fb0c1429d5da72c2b6b2ee2406bc9bfb1beedd729d985'],
                'x_pubkeys': ['02e61d176da16edd1d258a200ad9759ef63adf8e14cd97f53227bae35cdb84d2f6']}],
            'lockTime': 0,
            'outputs': [{
                'address': 'LNREont24PYd5kkxTKoxVNhbugLowNb7H8',
                'prevout_n': 0,
                'scriptPubKey': '76a914230ac37834073a42146f11ef8414ae929feaafc388ac',
                'type': TYPE_ADDRESS,
                'value': 1000000}],
            'version': 1
        }
        tx = transaction.Transaction(signed_blob)
        self.assertEquals(tx.deserialize(), expected)
        self.assertEquals(tx.deserialize(), None)
        self.assertEquals(tx.as_dict(), {'hex': signed_blob, 'complete': True, 'final': True})

        self.assertEquals(tx.inputs_without_script(), set())
        self.assertEquals(tx.serialize(), signed_blob)

        tx.update_signatures(signed_blob)

    def test_errors(self):
        with self.assertRaises(TypeError):
            transaction.Transaction.pay_script(output_type=None, addr='')

        with self.assertRaises(BaseException):
            xpubkey_to_address('')

    def test_parse_xpub(self):
        res = xpubkey_to_address('fe4e13b0f311a55b8a5db9a32e959da9f011b131019d4cebe6141b9e2c93edcbfc0954c358b062a9f94111548e50bde5847a3096b8b7872dcffadb0e9579b9017b01000200')
        self.assertEquals(res, ('04ee98d63800824486a1cf5b4376f2f574d86e0a3009a6448105703453f3368e8e1d8d090aaecdd626a45cc49876709a3bbb6dc96a4311b3cac03e225df5f63dfc', 'LTv6KFwtiNafLvxggFFQMRSQEXtBUru9eG'))

        res = xpubkey_to_address('fd307d260305ef27224bbcf6cf5238d2b3638b5a78d5')
        self.assertEquals(res, ('fd307d260305ef27224bbcf6cf5238d2b3638b5a78d5', 'LWdgGJGqSmaGYcp6e21RvpGmcuexJorNEH'))


class NetworkMock(object):

    def __init__(self, unspent):
        self.unspent = unspent

    def synchronous_get(self, arg):
        return self.unspent<|MERGE_RESOLUTION|>--- conflicted
+++ resolved
@@ -56,12 +56,7 @@
         expected = {
             'inputs': [{
                 'type': 'p2pkh',
-<<<<<<< HEAD
                 'address': 'LNH44gMp6kNHu4Npo5JDNY6FPjewvMKDnz',
-                'is_coinbase': False,
-=======
-                'address': '1446oU3z268EeFgfcwJv6X2VBXHfoYxfuD',
->>>>>>> 33a32be5
                 'num_sig': 1,
                 'prevout_hash': '3140eb24b43386f35ba69e3875eb6c93130ac66201d01c58f598defc949a5c2a',
                 'prevout_n': 0,
@@ -108,12 +103,7 @@
         expected = {
             'inputs': [{
                 'type': 'p2pkh',
-<<<<<<< HEAD
                 'address': 'LNH44gMp6kNHu4Npo5JDNY6FPjewvMKDnz',
-                'is_coinbase': False,
-=======
-                'address': '1446oU3z268EeFgfcwJv6X2VBXHfoYxfuD',
->>>>>>> 33a32be5
                 'num_sig': 1,
                 'prevout_hash': '3140eb24b43386f35ba69e3875eb6c93130ac66201d01c58f598defc949a5c2a',
                 'prevout_n': 0,
