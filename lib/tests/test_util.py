import unittest
from lib.util import format_satoshis, parse_URI

class TestUtil(unittest.TestCase):

    def test_format_satoshis(self):
        result = format_satoshis(1234)
        expected = "0.00001234"
        self.assertEqual(expected, result)

    def test_format_satoshis_diff_positive(self):
        result = format_satoshis(1234, is_diff=True)
        expected = "+0.00001234"
        self.assertEqual(expected, result)

    def test_format_satoshis_diff_negative(self):
        result = format_satoshis(-1234, is_diff=True)
        expected = "-0.00001234"
        self.assertEqual(expected, result)

    def _do_test_parse_URI(self, uri, expected):
        result = parse_URI(uri)
        self.assertEqual(expected, result)

    def test_parse_URI_address(self):
<<<<<<< HEAD
        self._do_test_parse_URI('litecoin:LectrumELqJWMECz7W2iarBpT4VvAPqwAv', 'LectrumELqJWMECz7W2iarBpT4VvAPqwAv', '', '', '', '')

    def test_parse_URI_only_address(self):
        self._do_test_parse_URI('LectrumELqJWMECz7W2iarBpT4VvAPqwAv', 'LectrumELqJWMECz7W2iarBpT4VvAPqwAv', None, None, None, None)


    def test_parse_URI_address_label(self):
        self._do_test_parse_URI('litecoin:LectrumELqJWMECz7W2iarBpT4VvAPqwAv?label=electrum%20test', 'LectrumELqJWMECz7W2iarBpT4VvAPqwAv', '', 'electrum test', '', '')

    def test_parse_URI_address_message(self):
        self._do_test_parse_URI('litecoin:LectrumELqJWMECz7W2iarBpT4VvAPqwAv?message=electrum%20test', 'LectrumELqJWMECz7W2iarBpT4VvAPqwAv', '', '', 'electrum test', '')

    def test_parse_URI_address_amount(self):
        self._do_test_parse_URI('litecoin:LectrumELqJWMECz7W2iarBpT4VvAPqwAv?amount=0.0003', 'LectrumELqJWMECz7W2iarBpT4VvAPqwAv', 30000, '', '', '')

    def test_parse_URI_address_request_url(self):
        self._do_test_parse_URI('litecoin:LectrumELqJWMECz7W2iarBpT4VvAPqwAv?r=http://domain.tld/page?h%3D2a8628fc2fbe', 'LectrumELqJWMECz7W2iarBpT4VvAPqwAv', '', '', '', 'http://domain.tld/page?h=2a8628fc2fbe')

    def test_parse_URI_ignore_args(self):
        self._do_test_parse_URI('litecoin:LectrumELqJWMECz7W2iarBpT4VvAPqwAv?test=test', 'LectrumELqJWMECz7W2iarBpT4VvAPqwAv', '', '', '', '')

    def test_parse_URI_multiple_args(self):
        self._do_test_parse_URI('litecoin:LectrumELqJWMECz7W2iarBpT4VvAPqwAv?amount=0.00004&label=electrum-test&message=electrum%20test&test=none&r=http://domain.tld/page', 'LectrumELqJWMECz7W2iarBpT4VvAPqwAv', 4000, 'electrum-test', 'electrum test', 'http://domain.tld/page')

    def test_parse_URI_no_address_request_url(self):
        self._do_test_parse_URI('litecoin:?r=http://domain.tld/page?h%3D2a8628fc2fbe', '', '', '', '', 'http://domain.tld/page?h=2a8628fc2fbe')
=======
        self._do_test_parse_URI('bitcoin:15mKKb2eos1hWa6tisdPwwDC1a5J1y9nma',
                                {'address': '15mKKb2eos1hWa6tisdPwwDC1a5J1y9nma'})

    def test_parse_URI_only_address(self):
        self._do_test_parse_URI('15mKKb2eos1hWa6tisdPwwDC1a5J1y9nma',
                                {'address': '15mKKb2eos1hWa6tisdPwwDC1a5J1y9nma'})


    def test_parse_URI_address_label(self):
        self._do_test_parse_URI('bitcoin:15mKKb2eos1hWa6tisdPwwDC1a5J1y9nma?label=electrum%20test',
                                {'address': '15mKKb2eos1hWa6tisdPwwDC1a5J1y9nma', 'label': 'electrum test'})

    def test_parse_URI_address_message(self):
        self._do_test_parse_URI('bitcoin:15mKKb2eos1hWa6tisdPwwDC1a5J1y9nma?message=electrum%20test',
                                {'address': '15mKKb2eos1hWa6tisdPwwDC1a5J1y9nma', 'message': 'electrum test', 'memo': 'electrum test'})

    def test_parse_URI_address_amount(self):
        self._do_test_parse_URI('bitcoin:15mKKb2eos1hWa6tisdPwwDC1a5J1y9nma?amount=0.0003',
                                {'address': '15mKKb2eos1hWa6tisdPwwDC1a5J1y9nma', 'amount': 30000})

    def test_parse_URI_address_request_url(self):
        self._do_test_parse_URI('bitcoin:15mKKb2eos1hWa6tisdPwwDC1a5J1y9nma?r=http://domain.tld/page?h%3D2a8628fc2fbe',
                                {'address': '15mKKb2eos1hWa6tisdPwwDC1a5J1y9nma', 'r': 'http://domain.tld/page?h=2a8628fc2fbe'})

    def test_parse_URI_ignore_args(self):
        self._do_test_parse_URI('bitcoin:15mKKb2eos1hWa6tisdPwwDC1a5J1y9nma?test=test',
                                {'address': '15mKKb2eos1hWa6tisdPwwDC1a5J1y9nma', 'test': 'test'})

    def test_parse_URI_multiple_args(self):
        self._do_test_parse_URI('bitcoin:15mKKb2eos1hWa6tisdPwwDC1a5J1y9nma?amount=0.00004&label=electrum-test&message=electrum%20test&test=none&r=http://domain.tld/page',
                                {'address': '15mKKb2eos1hWa6tisdPwwDC1a5J1y9nma', 'amount': 4000, 'label': 'electrum-test', 'message': u'electrum test', 'memo': u'electrum test', 'r': 'http://domain.tld/page', 'test': 'none'})

    def test_parse_URI_no_address_request_url(self):
        self._do_test_parse_URI('bitcoin:?r=http://domain.tld/page?h%3D2a8628fc2fbe',
                                {'r': 'http://domain.tld/page?h=2a8628fc2fbe'})
>>>>>>> 0dc99a7a

    def test_parse_URI_invalid_address(self):
        self.assertRaises(AssertionError, parse_URI, 'litecoin:invalidaddress')

    def test_parse_URI_invalid(self):
        self.assertRaises(AssertionError, parse_URI, 'notlitecoin:LectrumELqJWMECz7W2iarBpT4VvAPqwAv')

    def test_parse_URI_parameter_polution(self):
        self.assertRaises(Exception, parse_URI, 'litecoin:LectrumELqJWMECz7W2iarBpT4VvAPqwAv?amount=0.0003&label=test&amount=30.0')
<|MERGE_RESOLUTION|>--- conflicted
+++ resolved
@@ -23,70 +23,41 @@
         self.assertEqual(expected, result)
 
     def test_parse_URI_address(self):
-<<<<<<< HEAD
-        self._do_test_parse_URI('litecoin:LectrumELqJWMECz7W2iarBpT4VvAPqwAv', 'LectrumELqJWMECz7W2iarBpT4VvAPqwAv', '', '', '', '')
+        self._do_test_parse_URI('litecoin:LectrumELqJWMECz7W2iarBpT4VvAPqwAv',
+                                {'address': 'LectrumELqJWMECz7W2iarBpT4VvAPqwAv'})
 
     def test_parse_URI_only_address(self):
-        self._do_test_parse_URI('LectrumELqJWMECz7W2iarBpT4VvAPqwAv', 'LectrumELqJWMECz7W2iarBpT4VvAPqwAv', None, None, None, None)
+        self._do_test_parse_URI('LectrumELqJWMECz7W2iarBpT4VvAPqwAv',
+                                {'address': 'LectrumELqJWMECz7W2iarBpT4VvAPqwAv'})
 
 
     def test_parse_URI_address_label(self):
-        self._do_test_parse_URI('litecoin:LectrumELqJWMECz7W2iarBpT4VvAPqwAv?label=electrum%20test', 'LectrumELqJWMECz7W2iarBpT4VvAPqwAv', '', 'electrum test', '', '')
+        self._do_test_parse_URI('litecoin:LectrumELqJWMECz7W2iarBpT4VvAPqwAv?label=electrum%20test',
+                                {'address': 'LectrumELqJWMECz7W2iarBpT4VvAPqwAv', 'label': 'electrum test'})
 
     def test_parse_URI_address_message(self):
-        self._do_test_parse_URI('litecoin:LectrumELqJWMECz7W2iarBpT4VvAPqwAv?message=electrum%20test', 'LectrumELqJWMECz7W2iarBpT4VvAPqwAv', '', '', 'electrum test', '')
+        self._do_test_parse_URI('litecoin:LectrumELqJWMECz7W2iarBpT4VvAPqwAv?message=electrum%20test',
+                                {'address': 'LectrumELqJWMECz7W2iarBpT4VvAPqwAv', 'message': 'electrum test', 'memo': 'electrum test'})
 
     def test_parse_URI_address_amount(self):
-        self._do_test_parse_URI('litecoin:LectrumELqJWMECz7W2iarBpT4VvAPqwAv?amount=0.0003', 'LectrumELqJWMECz7W2iarBpT4VvAPqwAv', 30000, '', '', '')
+        self._do_test_parse_URI('litecoin:LectrumELqJWMECz7W2iarBpT4VvAPqwAv?amount=0.0003',
+                                {'address': 'LectrumELqJWMECz7W2iarBpT4VvAPqwAv', 'amount': 30000})
 
     def test_parse_URI_address_request_url(self):
-        self._do_test_parse_URI('litecoin:LectrumELqJWMECz7W2iarBpT4VvAPqwAv?r=http://domain.tld/page?h%3D2a8628fc2fbe', 'LectrumELqJWMECz7W2iarBpT4VvAPqwAv', '', '', '', 'http://domain.tld/page?h=2a8628fc2fbe')
+        self._do_test_parse_URI('litecoin:LectrumELqJWMECz7W2iarBpT4VvAPqwAv?r=http://domain.tld/page?h%3D2a8628fc2fbe',
+                                {'address': 'LectrumELqJWMECz7W2iarBpT4VvAPqwAv', 'r': 'http://domain.tld/page?h=2a8628fc2fbe'})
 
     def test_parse_URI_ignore_args(self):
-        self._do_test_parse_URI('litecoin:LectrumELqJWMECz7W2iarBpT4VvAPqwAv?test=test', 'LectrumELqJWMECz7W2iarBpT4VvAPqwAv', '', '', '', '')
+        self._do_test_parse_URI('litecoin:LectrumELqJWMECz7W2iarBpT4VvAPqwAv?test=test',
+                                {'address': 'LectrumELqJWMECz7W2iarBpT4VvAPqwAv', 'test': 'test'})
 
     def test_parse_URI_multiple_args(self):
-        self._do_test_parse_URI('litecoin:LectrumELqJWMECz7W2iarBpT4VvAPqwAv?amount=0.00004&label=electrum-test&message=electrum%20test&test=none&r=http://domain.tld/page', 'LectrumELqJWMECz7W2iarBpT4VvAPqwAv', 4000, 'electrum-test', 'electrum test', 'http://domain.tld/page')
+        self._do_test_parse_URI('litecoin:LectrumELqJWMECz7W2iarBpT4VvAPqwAv?amount=0.00004&label=electrum-test&message=electrum%20test&test=none&r=http://domain.tld/page',
+                                {'address': 'LectrumELqJWMECz7W2iarBpT4VvAPqwAv', 'amount': 4000, 'label': 'electrum-test', 'message': u'electrum test', 'memo': u'electrum test', 'r': 'http://domain.tld/page', 'test': 'none'})
 
     def test_parse_URI_no_address_request_url(self):
-        self._do_test_parse_URI('litecoin:?r=http://domain.tld/page?h%3D2a8628fc2fbe', '', '', '', '', 'http://domain.tld/page?h=2a8628fc2fbe')
-=======
-        self._do_test_parse_URI('bitcoin:15mKKb2eos1hWa6tisdPwwDC1a5J1y9nma',
-                                {'address': '15mKKb2eos1hWa6tisdPwwDC1a5J1y9nma'})
-
-    def test_parse_URI_only_address(self):
-        self._do_test_parse_URI('15mKKb2eos1hWa6tisdPwwDC1a5J1y9nma',
-                                {'address': '15mKKb2eos1hWa6tisdPwwDC1a5J1y9nma'})
-
-
-    def test_parse_URI_address_label(self):
-        self._do_test_parse_URI('bitcoin:15mKKb2eos1hWa6tisdPwwDC1a5J1y9nma?label=electrum%20test',
-                                {'address': '15mKKb2eos1hWa6tisdPwwDC1a5J1y9nma', 'label': 'electrum test'})
-
-    def test_parse_URI_address_message(self):
-        self._do_test_parse_URI('bitcoin:15mKKb2eos1hWa6tisdPwwDC1a5J1y9nma?message=electrum%20test',
-                                {'address': '15mKKb2eos1hWa6tisdPwwDC1a5J1y9nma', 'message': 'electrum test', 'memo': 'electrum test'})
-
-    def test_parse_URI_address_amount(self):
-        self._do_test_parse_URI('bitcoin:15mKKb2eos1hWa6tisdPwwDC1a5J1y9nma?amount=0.0003',
-                                {'address': '15mKKb2eos1hWa6tisdPwwDC1a5J1y9nma', 'amount': 30000})
-
-    def test_parse_URI_address_request_url(self):
-        self._do_test_parse_URI('bitcoin:15mKKb2eos1hWa6tisdPwwDC1a5J1y9nma?r=http://domain.tld/page?h%3D2a8628fc2fbe',
-                                {'address': '15mKKb2eos1hWa6tisdPwwDC1a5J1y9nma', 'r': 'http://domain.tld/page?h=2a8628fc2fbe'})
-
-    def test_parse_URI_ignore_args(self):
-        self._do_test_parse_URI('bitcoin:15mKKb2eos1hWa6tisdPwwDC1a5J1y9nma?test=test',
-                                {'address': '15mKKb2eos1hWa6tisdPwwDC1a5J1y9nma', 'test': 'test'})
-
-    def test_parse_URI_multiple_args(self):
-        self._do_test_parse_URI('bitcoin:15mKKb2eos1hWa6tisdPwwDC1a5J1y9nma?amount=0.00004&label=electrum-test&message=electrum%20test&test=none&r=http://domain.tld/page',
-                                {'address': '15mKKb2eos1hWa6tisdPwwDC1a5J1y9nma', 'amount': 4000, 'label': 'electrum-test', 'message': u'electrum test', 'memo': u'electrum test', 'r': 'http://domain.tld/page', 'test': 'none'})
-
-    def test_parse_URI_no_address_request_url(self):
-        self._do_test_parse_URI('bitcoin:?r=http://domain.tld/page?h%3D2a8628fc2fbe',
+        self._do_test_parse_URI('litecoin:?r=http://domain.tld/page?h%3D2a8628fc2fbe',
                                 {'r': 'http://domain.tld/page?h=2a8628fc2fbe'})
->>>>>>> 0dc99a7a
 
     def test_parse_URI_invalid_address(self):
         self.assertRaises(AssertionError, parse_URI, 'litecoin:invalidaddress')
