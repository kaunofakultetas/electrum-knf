--- conflicted
+++ resolved
@@ -110,46 +110,8 @@
         w = WalletIntegrityHelper.create_standard_wallet(ks)
         self.assertEqual(w.txin_type, 'p2pkh')
 
-<<<<<<< HEAD
         self.assertEqual(w.get_receiving_addresses()[0], 'LZXBVPSYn3bfFfibvUm9K8h4BddGhUE4Fe')
         self.assertEqual(w.get_change_addresses()[0], 'LdeTQ2avMuXcwvpJfMpPwFPgz5F3Fnbsdu')
-=======
-        self.assertEqual(w.get_receiving_addresses()[0], '1FJEEB8ihPMbzs2SkLmr37dHyRFzakqUmo')
-        self.assertEqual(w.get_change_addresses()[0], '1KRW8pH6HFHZh889VDq6fEKvmrsmApwNfe')
-
-    @mock.patch.object(storage.WalletStorage, '_write')
-    def test_electrum_seed_2fa(self, mock_write):
-        seed_words = 'kiss live scene rude gate step hip quarter bunker oxygen motor glove'
-        self.assertEqual(bitcoin.seed_type(seed_words), '2fa')
-
-        xprv1, xpub1, xprv2, xpub2 = trustedcoin.TrustedCoinPlugin.xkeys_from_seed(seed_words, '')
-
-        ks1 = keystore.from_xprv(xprv1)
-        self.assertTrue(isinstance(ks1, keystore.BIP32_KeyStore))
-        self.assertEqual(ks1.xprv, 'xprv9uraXy9F3HP7i8QDqwNTBiD8Jf4bPD4Epif8cS8qbUbgeidUesyZpKmzfcSeHutsGfFnjgih7kzwTB5UQVRNB5LoXaNc8pFusKYx3KVVvYR')
-        self.assertEqual(ks1.xpub, 'xpub68qvwUg8sewQvcUgwxuTYr9rrgu5nfn6BwajQpYT9p8fXWxdCRHpN86UWruWJAD1ede8Sv8ERrTa22Gyc4SBfm7zFpcyoVWVBKCVwnw6s1J')
-        self.assertEqual(ks1.xpub, xpub1)
-
-        ks2 = keystore.from_xprv(xprv2)
-        self.assertTrue(isinstance(ks2, keystore.BIP32_KeyStore))
-        self.assertEqual(ks2.xprv, 'xprv9uraXy9F3HP7kKSiRAvLV7Nrjj7YzspDys7dvGLLu4tLZT49CEBxPWp88dHhVxvZ69SHrPQMUCWjj4Ka2z9kNvs1HAeEf3extGGeSWqEVqf')
-        self.assertEqual(ks2.xpub, 'xpub68qvwUg8sewQxoXBXCTLrFKbHkx3QLY5M63EiejxTQRKSFPHjmWCwK8byvZMM2wZNYA3SmxXoma3M1zxhGESHZwtB7SwrxRgKXAG8dCD2eS')
-        self.assertEqual(ks2.xpub, xpub2)
-
-        long_user_id, short_id = trustedcoin.get_user_id(
-            {'x1/': {'xpub': xpub1},
-             'x2/': {'xpub': xpub2}})
-        xpub3 = trustedcoin.make_xpub(trustedcoin.get_signing_xpub(), long_user_id)
-        ks3 = keystore.from_xpub(xpub3)
-        WalletIntegrityHelper.check_xpub_keystore_sanity(self, ks3)
-        self.assertTrue(isinstance(ks3, keystore.BIP32_KeyStore))
-
-        w = WalletIntegrityHelper.create_multisig_wallet([ks1, ks2, ks3], '2of3')
-        self.assertEqual(w.txin_type, 'p2sh')
-
-        self.assertEqual(w.get_receiving_addresses()[0], '35L8XmCDoEBKeaWRjvmZvoZvhp8BXMMMPV')
-        self.assertEqual(w.get_change_addresses()[0], '3PeZEcumRqHSPNN43hd4yskGEBdzXgY8Cy')
->>>>>>> 7c7aa582
 
     @mock.patch.object(storage.WalletStorage, '_write')
     def test_bip39_seed_bip44_standard(self, mock_write):
