--- conflicted
+++ resolved
@@ -769,11 +769,7 @@
         return out
 
 
-<<<<<<< HEAD
-    def required_fee(self, verifier):
-=======
-    def requires_fee(self, wallet):
->>>>>>> 656560be
+    def required_fee(self, wallet):
         # see https://en.bitcoin.it/wiki/Transaction_fees
         size = len(self.serialize(-1))/2
         fee = 0
