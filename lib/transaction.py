#!/usr/bin/env python
#
# Electrum - lightweight Bitcoin client
# Copyright (C) 2011 Thomas Voegtlin
#
# Permission is hereby granted, free of charge, to any person
# obtaining a copy of this software and associated documentation files
# (the "Software"), to deal in the Software without restriction,
# including without limitation the rights to use, copy, modify, merge,
# publish, distribute, sublicense, and/or sell copies of the Software,
# and to permit persons to whom the Software is furnished to do so,
# subject to the following conditions:
#
# The above copyright notice and this permission notice shall be
# included in all copies or substantial portions of the Software.
#
# THE SOFTWARE IS PROVIDED "AS IS", WITHOUT WARRANTY OF ANY KIND,
# EXPRESS OR IMPLIED, INCLUDING BUT NOT LIMITED TO THE WARRANTIES OF
# MERCHANTABILITY, FITNESS FOR A PARTICULAR PURPOSE AND
# NONINFRINGEMENT. IN NO EVENT SHALL THE AUTHORS OR COPYRIGHT HOLDERS
# BE LIABLE FOR ANY CLAIM, DAMAGES OR OTHER LIABILITY, WHETHER IN AN
# ACTION OF CONTRACT, TORT OR OTHERWISE, ARISING FROM, OUT OF OR IN
# CONNECTION WITH THE SOFTWARE OR THE USE OR OTHER DEALINGS IN THE
# SOFTWARE.



# Note: The deserialization code originally comes from ABE.

from . import bitcoin
from .bitcoin import *
from .util import print_error, profiler, to_string

from . import bitcoin
from .bitcoin import *
import time
import sys
import struct

#
# Workalike python implementation of Bitcoin's CDataStream class.
#
import struct
from six import StringIO
import random
from .keystore import xpubkey_to_address, xpubkey_to_pubkey

NO_SIGNATURE = 'ff'


class SerializationError(Exception):
    """ Thrown when there's a problem deserializing or serializing """


class BCDataStream(object):
    def __init__(self):
        self.input = None
        self.read_cursor = 0

    def clear(self):
        self.input = None
        self.read_cursor = 0

    def write(self, _bytes):  # Initialize with string of _bytes
        if self.input is None:
            self.input = bytearray(_bytes)
        else:
            self.input += bytearray(_bytes)

    def read_string(self, encoding='ascii'):
        # Strings are encoded depending on length:
        # 0 to 252 :  1-byte-length followed by bytes (if any)
        # 253 to 65,535 : byte'253' 2-byte-length followed by bytes
        # 65,536 to 4,294,967,295 : byte '254' 4-byte-length followed by bytes
        # ... and the Bitcoin client is coded to understand:
        # greater than 4,294,967,295 : byte '255' 8-byte-length followed by bytes of string
        # ... but I don't think it actually handles any strings that big.
        if self.input is None:
            raise SerializationError("call write(bytes) before trying to deserialize")

        try:
            length = self.read_compact_size()
        except IndexError:
            raise SerializationError("attempt to read past end of buffer")

        return self.read_bytes(length).decode(encoding)

    def write_string(self, string, encoding='ascii'):
        string = to_bytes(string, encoding)
        # Length-encoded as with read-string
        self.write_compact_size(len(string))
        self.write(string)

    def read_bytes(self, length):
        try:
            result = self.input[self.read_cursor:self.read_cursor+length]
            self.read_cursor += length
            return result
        except IndexError:
            raise SerializationError("attempt to read past end of buffer")

        return ''

    def read_boolean(self): return self.read_bytes(1)[0] != chr(0)
    def read_int16(self): return self._read_num('<h')
    def read_uint16(self): return self._read_num('<H')
    def read_int32(self): return self._read_num('<i')
    def read_uint32(self): return self._read_num('<I')
    def read_int64(self): return self._read_num('<q')
    def read_uint64(self): return self._read_num('<Q')

    def write_boolean(self, val): return self.write(chr(1) if val else chr(0))
    def write_int16(self, val): return self._write_num('<h', val)
    def write_uint16(self, val): return self._write_num('<H', val)
    def write_int32(self, val): return self._write_num('<i', val)
    def write_uint32(self, val): return self._write_num('<I', val)
    def write_int64(self, val): return self._write_num('<q', val)
    def write_uint64(self, val): return self._write_num('<Q', val)

    def read_compact_size(self):
        size = self.input[self.read_cursor]
        self.read_cursor += 1
        if size == 253:
            size = self._read_num('<H')
        elif size == 254:
            size = self._read_num('<I')
        elif size == 255:
            size = self._read_num('<Q')
        return size

    def write_compact_size(self, size):
        if size < 0:
            raise SerializationError("attempt to write size < 0")
        elif size < 253:
            self.write(bytes([size]))
        elif size < 2**16:
            self.write(b'\xfd')
            self._write_num('<H', size)
        elif size < 2**32:
            self.write(b'\xfe')
            self._write_num('<I', size)
        elif size < 2**64:
            self.write(b'\xff')
            self._write_num('<Q', size)

    def _read_num(self, format):
        (i,) = struct.unpack_from(format, self.input, self.read_cursor)
        self.read_cursor += struct.calcsize(format)
        return i

    def _write_num(self, format, num):
        s = struct.pack(format, num)
        self.write(s)


# enum-like type
# From the Python Cookbook, downloaded from http://code.activestate.com/recipes/67107/
class EnumException(Exception):
    pass


class Enumeration:
    def __init__(self, name, enumList):
        self.__doc__ = name
        lookup = { }
        reverseLookup = { }
        i = 0
        uniqueNames = [ ]
        uniqueValues = [ ]
        for x in enumList:
            if isinstance(x, tuple):
                x, i = x
            if not isinstance(x, str):
                raise EnumException("enum name is not a string: " + x)
            if not isinstance(i, int):
                raise EnumException("enum value is not an integer: " + i)
            if x in uniqueNames:
                raise EnumException("enum name is not unique: " + x)
            if i in uniqueValues:
                raise EnumException("enum value is not unique for " + x)
            uniqueNames.append(x)
            uniqueValues.append(i)
            lookup[x] = i
            reverseLookup[i] = x
            i = i + 1
        self.lookup = lookup
        self.reverseLookup = reverseLookup

    def __getattr__(self, attr):
        if attr not in self.lookup:
            raise AttributeError
        return self.lookup[attr]
    def whatis(self, value):
        return self.reverseLookup[value]


# This function comes from bitcointools, bct-LICENSE.txt.
def long_hex(bytes):
    return bytes.encode('hex_codec')

# This function comes from bitcointools, bct-LICENSE.txt.
def short_hex(bytes):
    t = bytes.encode('hex_codec')
    if len(t) < 11:
        return t
    return t[0:4]+"..."+t[-4:]



opcodes = Enumeration("Opcodes", [
    ("OP_0", 0), ("OP_PUSHDATA1",76), "OP_PUSHDATA2", "OP_PUSHDATA4", "OP_1NEGATE", "OP_RESERVED",
    "OP_1", "OP_2", "OP_3", "OP_4", "OP_5", "OP_6", "OP_7",
    "OP_8", "OP_9", "OP_10", "OP_11", "OP_12", "OP_13", "OP_14", "OP_15", "OP_16",
    "OP_NOP", "OP_VER", "OP_IF", "OP_NOTIF", "OP_VERIF", "OP_VERNOTIF", "OP_ELSE", "OP_ENDIF", "OP_VERIFY",
    "OP_RETURN", "OP_TOALTSTACK", "OP_FROMALTSTACK", "OP_2DROP", "OP_2DUP", "OP_3DUP", "OP_2OVER", "OP_2ROT", "OP_2SWAP",
    "OP_IFDUP", "OP_DEPTH", "OP_DROP", "OP_DUP", "OP_NIP", "OP_OVER", "OP_PICK", "OP_ROLL", "OP_ROT",
    "OP_SWAP", "OP_TUCK", "OP_CAT", "OP_SUBSTR", "OP_LEFT", "OP_RIGHT", "OP_SIZE", "OP_INVERT", "OP_AND",
    "OP_OR", "OP_XOR", "OP_EQUAL", "OP_EQUALVERIFY", "OP_RESERVED1", "OP_RESERVED2", "OP_1ADD", "OP_1SUB", "OP_2MUL",
    "OP_2DIV", "OP_NEGATE", "OP_ABS", "OP_NOT", "OP_0NOTEQUAL", "OP_ADD", "OP_SUB", "OP_MUL", "OP_DIV",
    "OP_MOD", "OP_LSHIFT", "OP_RSHIFT", "OP_BOOLAND", "OP_BOOLOR",
    "OP_NUMEQUAL", "OP_NUMEQUALVERIFY", "OP_NUMNOTEQUAL", "OP_LESSTHAN",
    "OP_GREATERTHAN", "OP_LESSTHANOREQUAL", "OP_GREATERTHANOREQUAL", "OP_MIN", "OP_MAX",
    "OP_WITHIN", "OP_RIPEMD160", "OP_SHA1", "OP_SHA256", "OP_HASH160",
    "OP_HASH256", "OP_CODESEPARATOR", "OP_CHECKSIG", "OP_CHECKSIGVERIFY", "OP_CHECKMULTISIG",
    "OP_CHECKMULTISIGVERIFY",
    ("OP_SINGLEBYTE_END", 0xF0),
    ("OP_DOUBLEBYTE_BEGIN", 0xF000),
    "OP_PUBKEY", "OP_PUBKEYHASH",
    ("OP_INVALIDOPCODE", 0xFFFF),
])


def script_GetOp(_bytes):
    i = 0
    while i < len(_bytes):
        vch = None
        opcode = _bytes[i]
        i += 1
        if opcode >= opcodes.OP_SINGLEBYTE_END:
            opcode <<= 8
            opcode |= _bytes[i]
            i += 1

        if opcode <= opcodes.OP_PUSHDATA4:
            nSize = opcode
            if opcode == opcodes.OP_PUSHDATA1:
                nSize = _bytes[i]
                i += 1
            elif opcode == opcodes.OP_PUSHDATA2:
                (nSize,) = struct.unpack_from('<H', _bytes, i)
                i += 2
            elif opcode == opcodes.OP_PUSHDATA4:
                (nSize,) = struct.unpack_from('<I', _bytes, i)
                i += 4
            vch = _bytes[i:i + nSize]
            i += nSize

        yield opcode, vch, i


def script_GetOpName(opcode):
    return (opcodes.whatis(opcode)).replace("OP_", "")


def decode_script(bytes):
    result = ''
    for (opcode, vch, i) in script_GetOp(bytes):
        if len(result) > 0: result += " "
        if opcode <= opcodes.OP_PUSHDATA4:
            result += "%d:"%(opcode,)
            result += short_hex(vch)
        else:
            result += script_GetOpName(opcode)
    return result


def match_decoded(decoded, to_match):
    if len(decoded) != len(to_match):
        return False;
    for i in range(len(decoded)):
        if to_match[i] == opcodes.OP_PUSHDATA4 and decoded[i][0] <= opcodes.OP_PUSHDATA4 and decoded[i][0]>0:
            continue  # Opcodes below OP_PUSHDATA4 all just push data onto stack, and are equivalent.
        if to_match[i] != decoded[i][0]:
            return False
    return True


def parse_sig(x_sig):
    return [None if x == NO_SIGNATURE else x for x in x_sig]

def safe_parse_pubkey(x):
    try:
        return xpubkey_to_pubkey(x)
    except:
        return x

def parse_scriptSig(d, _bytes):
    try:
        decoded = [ x for x in script_GetOp(_bytes) ]
    except Exception as e:
        # coinbase transactions raise an exception
        print_error("cannot find address in input script", bh2u(_bytes))
        return

    match = [ opcodes.OP_PUSHDATA4 ]
    if match_decoded(decoded, match):
        item = decoded[0][1]
        if item[0] == 0:
            redeemScript = bh2u(item)
            d['address'] = bitcoin.hash160_to_p2sh(bitcoin.hash_160(item))
            d['type'] = 'p2wpkh-p2sh'
            d['redeemScript'] = redeemScript
            d['x_pubkeys'] = ["(witness)"]
            d['pubkeys'] = ["(witness)"]
            d['signatures'] = ['(witness)']
            d['num_sig'] = 1
        else:
            # payto_pubkey
            d['type'] = 'p2pk'
            d['address'] = "(pubkey)"
            d['signatures'] = [bh2u(item)]
            d['num_sig'] = 1
            d['x_pubkeys'] = ["(pubkey)"]
            d['pubkeys'] = ["(pubkey)"]
        return

    # non-generated TxIn transactions push a signature
    # (seventy-something bytes) and then their public key
    # (65 bytes) onto the stack:
    match = [ opcodes.OP_PUSHDATA4, opcodes.OP_PUSHDATA4 ]
    if match_decoded(decoded, match):
        sig = bh2u(decoded[0][1])
        x_pubkey = bh2u(decoded[1][1])
        try:
            signatures = parse_sig([sig])
            pubkey, address = xpubkey_to_address(x_pubkey)
        except:
            print_error("cannot find address in input script", bh2u(_bytes))
            return
        d['type'] = 'p2pkh'
        d['signatures'] = signatures
        d['x_pubkeys'] = [x_pubkey]
        d['num_sig'] = 1
        d['pubkeys'] = [pubkey]
        d['address'] = address
        return

    # p2sh transaction, m of n
    match = [ opcodes.OP_0 ] + [ opcodes.OP_PUSHDATA4 ] * (len(decoded) - 1)
    if not match_decoded(decoded, match):
        print_error("cannot find address in input script", bh2u(_bytes))
        return
    x_sig = [bh2u(x[1]) for x in decoded[1:-1]]
    dec2 = [ x for x in script_GetOp(decoded[-1][1]) ]
    m = dec2[0][0] - opcodes.OP_1 + 1
    n = dec2[-2][0] - opcodes.OP_1 + 1
    op_m = opcodes.OP_1 + m - 1
    op_n = opcodes.OP_1 + n - 1
    match_multisig = [ op_m ] + [opcodes.OP_PUSHDATA4]*n + [ op_n, opcodes.OP_CHECKMULTISIG ]
    if not match_decoded(dec2, match_multisig):
        print_error("cannot find address in input script", bh2u(_bytes))
        return
    x_pubkeys = [bh2u(x[1]) for x in dec2[1:-2]]
    pubkeys = [safe_parse_pubkey(x) for x in x_pubkeys]
    redeemScript = multisig_script(pubkeys, m)
    # write result in d
    d['type'] = 'p2sh'
    d['num_sig'] = m
    d['signatures'] = parse_sig(x_sig)
    d['x_pubkeys'] = x_pubkeys
    d['pubkeys'] = pubkeys
    d['redeemScript'] = redeemScript
    d['address'] = hash160_to_p2sh(hash_160(bfh(redeemScript)))


def get_address_from_output_script(_bytes):
    decoded = [x for x in script_GetOp(_bytes)]

    # The Genesis Block, self-payments, and pay-by-IP-address payments look like:
    # 65 BYTES:... CHECKSIG
    match = [ opcodes.OP_PUSHDATA4, opcodes.OP_CHECKSIG ]
    if match_decoded(decoded, match):
        return TYPE_PUBKEY, bh2u(decoded[0][1])

    # Pay-by-Bitcoin-address TxOuts look like:
    # DUP HASH160 20 BYTES:... EQUALVERIFY CHECKSIG
    match = [ opcodes.OP_DUP, opcodes.OP_HASH160, opcodes.OP_PUSHDATA4, opcodes.OP_EQUALVERIFY, opcodes.OP_CHECKSIG ]
    if match_decoded(decoded, match):
        return TYPE_ADDRESS, hash160_to_p2pkh(decoded[2][1])

    # p2sh
    match = [ opcodes.OP_HASH160, opcodes.OP_PUSHDATA4, opcodes.OP_EQUAL ]
    if match_decoded(decoded, match):
        return TYPE_ADDRESS, hash160_to_p2sh(decoded[1][1])

    return TYPE_SCRIPT, bh2u(_bytes)


def parse_input(vds):
    d = {}
    prevout_hash = hash_encode(vds.read_bytes(32))
    prevout_n = vds.read_uint32()
    scriptSig = vds.read_bytes(vds.read_compact_size())
    sequence = vds.read_uint32()
    d['scriptSig'] = bh2u(scriptSig)
    d['prevout_hash'] = prevout_hash
    d['prevout_n'] = prevout_n
    d['sequence'] = sequence
    if prevout_hash == '00'*32:
        d['type'] = 'coinbase'
    else:
        d['x_pubkeys'] = []
        d['pubkeys'] = []
        d['signatures'] = {}
        d['address'] = None
        d['type'] = 'unknown'
        d['num_sig'] = 0
        if scriptSig:
            parse_scriptSig(d, scriptSig)
    return d

def parse_witness(vds):
    n = vds.read_compact_size()
    for i in range(n):
        x = vds.read_bytes(vds.read_compact_size())

def parse_output(vds, i):
    d = {}
    d['value'] = vds.read_int64()
    scriptPubKey = vds.read_bytes(vds.read_compact_size())
    d['type'], d['address'] = get_address_from_output_script(scriptPubKey)
    d['scriptPubKey'] = bh2u(scriptPubKey)
    d['prevout_n'] = i
    return d


def deserialize(raw):
    vds = BCDataStream()
    vds.write(bfh(raw))
    d = {}
    start = vds.read_cursor
    d['version'] = vds.read_int32()
    n_vin = vds.read_compact_size()
    is_segwit = (n_vin == 0)
    if is_segwit:
        marker = vds.read_bytes(1)
        assert marker == 1
        n_vin = vds.read_compact_size()
    d['inputs'] = [parse_input(vds) for i in range(n_vin)]
    n_vout = vds.read_compact_size()
    d['outputs'] = [parse_output(vds,i) for i in range(n_vout)]
    if is_segwit:
        d['witness'] = [parse_witness(vds) for i in range(n_vin)]
    d['lockTime'] = vds.read_uint32()
    return d


# pay & redeem scripts

def push_script(x):
    return op_push(len(x)//2) + x


def get_scriptPubKey(addr):
    addrtype, hash_160 = bc_address_to_hash_160(addr)
    if addrtype == bitcoin.ADDRTYPE_P2PKH:
        script = '76a9'                                      # op_dup, op_hash_160
        script += push_script(bh2u(hash_160))
        script += '88ac'                                     # op_equalverify, op_checksig
    elif addrtype in [bitcoin.ADDRTYPE_P2SH, bitcoin.ADDRTYPE_P2SH_ALT]:
        script = 'a9'                                        # op_hash_160
        script += push_script(bh2u(hash_160))
        script += '87'                                       # op_equal
    else:
        raise BaseException('unknown address type')
    return script


def segwit_script(pubkey):
    pubkey = safe_parse_pubkey(pubkey)
    pkh = bh2u(hash_160(bfh(pubkey)))
    return '00' + push_script(pkh)


def multisig_script(public_keys, m):
    n = len(public_keys)
    assert n <= 15
    assert m <= n
    op_m = format(opcodes.OP_1 + m - 1, 'x')
    op_n = format(opcodes.OP_1 + n - 1, 'x')
    keylist = [op_push(len(k)//2) + k for k in public_keys]
    return op_m + ''.join(keylist) + op_n + 'ae'




class Transaction:

    def __str__(self):
        if self.raw is None:
            self.raw = self.serialize()
        return self.raw

    def __init__(self, raw):
        if raw is None:
            self.raw = None
        elif isinstance(raw, str):
            self.raw = raw.strip() if raw else None
        elif isinstance(raw, dict):
            self.raw = raw['hex']
        else:
            raise BaseException("cannot initialize transaction", raw)
        self._inputs = None
        self._outputs = None
        self.locktime = 0
        self.version = 1

    def update(self, raw):
        self.raw = raw
        self._inputs = None
        self.deserialize()

    def inputs(self):
        if self._inputs is None:
            self.deserialize()
        return self._inputs

    def outputs(self):
        if self._outputs is None:
            self.deserialize()
        return self._outputs

    @classmethod
    def get_sorted_pubkeys(self, txin):
        # sort pubkeys and x_pubkeys, using the order of pubkeys
        x_pubkeys = txin['x_pubkeys']
        pubkeys = txin.get('pubkeys')
        if pubkeys is None:
            pubkeys = [xpubkey_to_pubkey(x) for x in x_pubkeys]
            pubkeys, x_pubkeys = zip(*sorted(zip(pubkeys, x_pubkeys)))
            txin['pubkeys'] = pubkeys = list(pubkeys)
            txin['x_pubkeys'] = x_pubkeys = list(x_pubkeys)
        return pubkeys, x_pubkeys

    def update_signatures(self, raw):
        """Add new signatures to a transaction"""
        d = deserialize(raw)
        for i, txin in enumerate(self.inputs()):
            pubkeys, x_pubkeys = self.get_sorted_pubkeys(txin)
            sigs1 = txin.get('signatures')
            sigs2 = d['inputs'][i].get('signatures')
            for sig in sigs2:
                if sig in sigs1:
                    continue
                pre_hash = Hash(bfh(self.serialize_preimage(i)))
                # der to string
                order = ecdsa.ecdsa.generator_secp256k1.order()
                r, s = ecdsa.util.sigdecode_der(bfh(sig[:-2]), order)
                sig_string = ecdsa.util.sigencode_string(r, s, order)
                compressed = True
                for recid in range(4):
                    public_key = MyVerifyingKey.from_signature(sig_string, recid, pre_hash, curve = SECP256k1)
                    pubkey = bh2u(point_to_ser(public_key.pubkey.point, compressed))
                    if pubkey in pubkeys:
                        public_key.verify_digest(sig_string, pre_hash, sigdecode = ecdsa.util.sigdecode_string)
                        j = pubkeys.index(pubkey)
                        print_error("adding sig", i, j, pubkey, sig)
                        self._inputs[i]['signatures'][j] = sig
                        #self._inputs[i]['x_pubkeys'][j] = pubkey
                        break
        # redo raw
        self.raw = self.serialize()

    def deserialize(self):
        if self.raw is None:
            return
            #self.raw = self.serialize()
        if self._inputs is not None:
            return
        d = deserialize(self.raw)
        self._inputs = d['inputs']
        self._outputs = [(x['type'], x['address'], x['value']) for x in d['outputs']]
        self.locktime = d['lockTime']
        self.version = d['version']
        return d

    @classmethod
    def from_io(klass, inputs, outputs, locktime=0):
        self = klass(None)
        self._inputs = inputs
        self._outputs = outputs
        self.locktime = locktime
        return self

    @classmethod
    def pay_script(self, output_type, addr):
        if output_type == TYPE_SCRIPT:
            return bh2u(addr)
        elif output_type == TYPE_ADDRESS:
            return get_scriptPubKey(addr)
        else:
            raise TypeError('Unknown output type')
        return script

    @classmethod
    def get_siglist(self, txin, estimate_size=False):
        # if we have enough signatures, we use the actual pubkeys
        # otherwise, use extended pubkeys (with bip32 derivation)
        num_sig = txin.get('num_sig', 1)
        if estimate_size:
            # we assume that signature will be 0x48 bytes long
            pk_list = [ "00" * 0x21 ] * num_sig
            sig_list = [ "00" * 0x48 ] * num_sig
        else:
            pubkeys, x_pubkeys = self.get_sorted_pubkeys(txin)
            x_signatures = txin['signatures']
            signatures = list(filter(None, x_signatures))
            is_complete = len(signatures) == num_sig
            if is_complete:
                pk_list = pubkeys
                sig_list = signatures
            else:
                pk_list = x_pubkeys
                sig_list = [sig if sig else NO_SIGNATURE for sig in x_signatures]
        return pk_list, sig_list

    @classmethod
    def serialize_witness(self, txin):
        pubkeys, sig_list = self.get_siglist(txin)
        n = len(pubkeys) + len(sig_list)
        return var_int(n) + ''.join(push_script(x) for x in sig_list) + ''.join(push_script(x) for x in pubkeys)

    @classmethod
    def is_segwit_input(self, txin):
        return txin['type'] in ['p2wpkh-p2sh']

    @classmethod
    def input_script(self, txin, estimate_size=False):
        _type = txin['type']
        if _type == 'coinbase':
            return txin['scriptSig']
        pubkeys, sig_list = self.get_siglist(txin, estimate_size)
        script = ''.join(push_script(x) for x in sig_list)
        if _type == 'p2pk':
            pass
        elif _type == 'p2sh':
            # put op_0 before script
            script = '00' + script
            redeem_script = multisig_script(pubkeys, txin['num_sig'])
            script += push_script(redeem_script)
        elif _type == 'p2pkh':
            script += push_script(pubkeys[0])
        elif _type == 'p2wpkh-p2sh':
            redeem_script = txin.get('redeemScript') or segwit_script(pubkeys[0])
            return push_script(redeem_script)
        elif _type == 'address':
            script += push_script(pubkeys[0])
        elif _type == 'unknown':
            return txin['scriptSig']
        return script

    @classmethod
    def get_preimage_script(self, txin):
        # only for non-segwit
        if txin['type'] == 'p2pkh':
            return get_scriptPubKey(txin['address'])
        elif txin['type'] == 'p2sh':
            pubkeys, x_pubkeys = self.get_sorted_pubkeys(txin)
            return multisig_script(pubkeys, txin['num_sig'])
        elif txin['type'] == 'p2wpkh-p2sh':
            pubkey = txin['pubkeys'][0]
            pkh = bh2u(bitcoin.hash_160(bfh(pubkey)))
            return '76a9' + push_script(pkh) + '88ac'
        else:
            raise TypeError('Unknown txin type', _type)

    @classmethod
    def serialize_outpoint(self, txin):
        return bh2u(bfh(txin['prevout_hash'])[::-1]) + int_to_hex(txin['prevout_n'], 4)

    @classmethod
    def serialize_input(self, txin, script):
        # Prev hash and index
        s = self.serialize_outpoint(txin)
        # Script length, script, sequence
        s += var_int(len(script)//2)
        s += script
        s += int_to_hex(txin.get('sequence', 0xffffffff - 1), 4)
        return s

    def set_rbf(self, rbf):
        nSequence = 0xffffffff - (2 if rbf else 1)
        for txin in self.inputs():
            txin['sequence'] = nSequence

    def BIP_LI01_sort(self):
        # See https://github.com/kristovatlas/rfc/blob/master/bips/bip-li01.mediawiki
        self._inputs.sort(key = lambda i: (i['prevout_hash'], i['prevout_n']))
        self._outputs.sort(key = lambda o: (o[2], self.pay_script(o[0], o[1])))

    def serialize_output(self, output):
        output_type, addr, amount = output
        s = int_to_hex(amount, 8)
        script = self.pay_script(output_type, addr)
        s += var_int(len(script)//2)
        s += script
        return s

    def serialize_preimage(self, i):
        nVersion = int_to_hex(self.version, 4)
        nHashType = int_to_hex(1, 4)
        nLocktime = int_to_hex(self.locktime, 4)
        inputs = self.inputs()
        outputs = self.outputs()
        txin = inputs[i]
        # TODO: py3 hex
        if self.is_segwit_input(txin):
            hashPrevouts = bh2u(Hash(bfh(''.join(self.serialize_outpoint(txin) for txin in inputs))))
            hashSequence = bh2u(Hash(bfh(''.join(int_to_hex(txin.get('sequence', 0xffffffff - 1), 4) for txin in inputs))))
            hashOutputs = bh2u(Hash(bfh(''.join(self.serialize_output(o) for o in outputs))))
            outpoint = self.serialize_outpoint(txin)
            preimage_script = self.get_preimage_script(txin)
            scriptCode = var_int(len(preimage_script)/2) + preimage_script
            amount = int_to_hex(txin['value'], 8)
            nSequence = int_to_hex(txin.get('sequence', 0xffffffff - 1), 4)
            preimage = nVersion + hashPrevouts + hashSequence + outpoint + scriptCode + amount + nSequence + hashOutputs + nLocktime + nHashType
        else:
            txins = var_int(len(inputs)) + ''.join(self.serialize_input(txin, self.get_preimage_script(txin) if i==k else '') for k, txin in enumerate(inputs))
            txouts = var_int(len(outputs)) + ''.join(self.serialize_output(o) for o in outputs)
            preimage = nVersion + txins + txouts + nLocktime + nHashType
        return preimage

    def is_segwit(self):
        return any(self.is_segwit_input(x) for x in self.inputs())

    def serialize(self, estimate_size=False, witness=True):
        nVersion = int_to_hex(self.version, 4)
        nLocktime = int_to_hex(self.locktime, 4)
        inputs = self.inputs()
        outputs = self.outputs()
        txins = var_int(len(inputs)) + ''.join(self.serialize_input(txin, self.input_script(txin, estimate_size)) for txin in inputs)
        txouts = var_int(len(outputs)) + ''.join(self.serialize_output(o) for o in outputs)
        if witness and self.is_segwit():
            marker = '00'
            flag = '01'
            witness = ''.join(self.serialize_witness(x) for x in inputs)
            return nVersion + marker + flag + txins + txouts + witness + nLocktime
        else:
            return nVersion + txins + txouts + nLocktime

    def hash(self):
        print("warning: deprecated tx.hash()")
        return self.txid()

    def txid(self):
        all_segwit = all(self.is_segwit_input(x) for x in self.inputs())
        if not all_segwit and not self.is_complete():
            return None
        ser = self.serialize(witness=False)
        return bh2u(Hash(bfh(ser))[::-1])

    def wtxid(self):
        ser = self.serialize(witness=True)
        return bh2u(Hash(bfh(ser))[::-1])

    def add_inputs(self, inputs):
        self._inputs.extend(inputs)
        self.raw = None

    def add_outputs(self, outputs):
        self._outputs.extend(outputs)
        self.raw = None

    def input_value(self):
        return sum(x['value'] for x in self.inputs())

    def output_value(self):
        return sum(val for tp, addr, val in self.outputs())

    def get_fee(self):
        return self.input_value() - self.output_value()

    def is_final(self):
        return not any([x.get('sequence', 0xffffffff - 1) < 0xffffffff - 1 for x in self.inputs()])

    @profiler
    def estimated_size(self):
        '''Return an estimated tx size in bytes.'''
        return len(self.serialize(True)) // 2 if not self.is_complete() or self.raw is None else len(self.raw) / 2 # ASCII hex string

    @classmethod
    def estimated_input_size(self, txin):
        '''Return an estimated of serialized input size in bytes.'''
        script = self.input_script(txin, True)
        return len(self.serialize_input(txin, script)) // 2

    def signature_count(self):
        r = 0
        s = 0
        for txin in self.inputs():
            if txin['type'] == 'coinbase':
                continue
            signatures = list(filter(None, txin.get('signatures',[])))
            s += len(signatures)
            r += txin.get('num_sig',-1)
        return s, r

    def is_complete(self):
        s, r = self.signature_count()
        return r == s

    def sign(self, keypairs):
        for i, txin in enumerate(self.inputs()):
            num = txin['num_sig']
            pubkeys, x_pubkeys = self.get_sorted_pubkeys(txin)
            for j, x_pubkey in enumerate(x_pubkeys):
                signatures = list(filter(None, txin['signatures']))
                if len(signatures) == num:
                    # txin is complete
                    break
                if x_pubkey in keypairs.keys():
                    print_error("adding signature for", x_pubkey)
                    sec = keypairs.get(x_pubkey)
                    pubkey = public_key_from_private_key(sec)
                    # add signature
                    pre_hash = Hash(bfh(self.serialize_preimage(i)))
                    pkey = regenerate_key(sec)
                    secexp = pkey.secret
                    private_key = bitcoin.MySigningKey.from_secret_exponent(secexp, curve = SECP256k1)
                    public_key = private_key.get_verifying_key()
                    sig = private_key.sign_digest_deterministic(pre_hash, hashfunc=hashlib.sha256, sigencode = ecdsa.util.sigencode_der)
                    assert public_key.verify_digest(sig, pre_hash, sigdecode = ecdsa.util.sigdecode_der)
                    txin['signatures'][j] = bh2u(sig) + '01'
                    #txin['x_pubkeys'][j] = pubkey
                    txin['pubkeys'][j] = pubkey # needed for fd keys
                    self._inputs[i] = txin
        print_error("is_complete", self.is_complete())
        self.raw = self.serialize()

    def get_outputs(self):
        """convert pubkeys to addresses"""
        o = []
        for type, x, v in self.outputs():
            if type == TYPE_ADDRESS:
                addr = x
            elif type == TYPE_PUBKEY:
                addr = bitcoin.public_key_to_p2pkh(bfh(x))
            else:
                addr = 'SCRIPT ' + bh2u(x)
            o.append((addr,v))      # consider using yield (addr, v)
        return o

    def get_output_addresses(self):
        return [addr for addr, val in self.get_outputs()]


    def has_address(self, addr):
        return (addr in self.get_output_addresses()) or (addr in (tx.get("address") for tx in self.inputs()))

    def as_dict(self):
        if self.raw is None:
            self.raw = self.serialize()
        self.deserialize()
        out = {
            'hex': self.raw,
            'complete': self.is_complete(),
            'final': self.is_final(),
        }
        return out

<<<<<<< HEAD

    def required_fee(self, wallet):
=======
    def requires_fee(self, wallet):
>>>>>>> fbe27fce
        # see https://en.bitcoin.it/wiki/Transaction_fees
        size = len(self.serialize(-1))/2
        fee = 0
        for addr, value in self.get_outputs():
            if value < DUST_SOFT_LIMIT:
                fee += DUST_SOFT_LIMIT
        threshold = 57600000*4
        weight = 0
        for txin in self.inputs():
            height, conf, timestamp = wallet.get_tx_height(txin["prevout_hash"])
            weight += txin["value"] * conf
        priority = weight / size
        print_error(priority, threshold)

        if size < 5000 and fee == 0 and priority > threshold:
            return 0
        fee += (1 + size / 1000) * MIN_RELAY_TX_FEE
        print_error(fee)
        return fee



def tx_from_str(txt):
    "json or raw hexadecimal"
    import json
    txt = txt.strip()
    if not txt:
        raise ValueError("empty string")
    try:
        bfh(txt)
        is_hex = True
    except:
        is_hex = False
    if is_hex:
        return txt
    tx_dict = json.loads(str(txt))
    assert "hex" in tx_dict.keys()
    return tx_dict["hex"]<|MERGE_RESOLUTION|>--- conflicted
+++ resolved
@@ -868,14 +868,9 @@
         }
         return out
 
-<<<<<<< HEAD
-
     def required_fee(self, wallet):
-=======
-    def requires_fee(self, wallet):
->>>>>>> fbe27fce
         # see https://en.bitcoin.it/wiki/Transaction_fees
-        size = len(self.serialize(-1))/2
+        size = len(self.serialize(-1))//2
         fee = 0
         for addr, value in self.get_outputs():
             if value < DUST_SOFT_LIMIT:
@@ -885,12 +880,12 @@
         for txin in self.inputs():
             height, conf, timestamp = wallet.get_tx_height(txin["prevout_hash"])
             weight += txin["value"] * conf
-        priority = weight / size
+        priority = weight // size
         print_error(priority, threshold)
 
         if size < 5000 and fee == 0 and priority > threshold:
             return 0
-        fee += (1 + size / 1000) * MIN_RELAY_TX_FEE
+        fee += (1 + size // 1000) * MIN_RELAY_TX_FEE
         print_error(fee)
         return fee
 
