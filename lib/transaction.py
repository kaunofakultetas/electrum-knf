--- conflicted
+++ resolved
@@ -848,15 +848,8 @@
 
     def required_fee(self, verifier):
         # see https://en.bitcoin.it/wiki/Transaction_fees
-<<<<<<< HEAD
         threshold = 57600000*4
-        size = len(self.raw)/2
-=======
-        threshold = 57600000
         size = len(str(self))/2
-        if size >= 10000:
-            return True
->>>>>>> 06cdb7ff
 
         fee = 0
         for o in self.get_outputs():
