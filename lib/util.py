import os, sys, re, json
import platform
import shutil
from datetime import datetime
is_verbose = False


class MyEncoder(json.JSONEncoder):
    def default(self, obj):
        from transaction import Transaction
        if isinstance(obj, Transaction):
            return obj.as_dict()
        return super(MyEncoder, self).default(obj)


def set_verbosity(b):
    global is_verbose
    is_verbose = b


def print_error(*args):
    if not is_verbose: return
    print_stderr(*args)

def print_stderr(*args):
    args = [str(item) for item in args]
    sys.stderr.write(" ".join(args) + "\n")
    sys.stderr.flush()

def print_msg(*args):
    # Stringify args
    args = [str(item) for item in args]
    sys.stdout.write(" ".join(args) + "\n")
    sys.stdout.flush()

def print_json(obj):
    try:
        s = json.dumps(obj, sort_keys = True, indent = 4, cls=MyEncoder)
    except TypeError:
        s = repr(obj)
    sys.stdout.write(s + "\n")
    sys.stdout.flush()

def user_dir():
    if "HOME" in os.environ:
        return os.path.join(os.environ["HOME"], ".electrum-ltc")
    elif "APPDATA" in os.environ:
        return os.path.join(os.environ["APPDATA"], "Electrum-LTC")
    elif "LOCALAPPDATA" in os.environ:
        return os.path.join(os.environ["LOCALAPPDATA"], "Electrum-LTC")
    elif 'ANDROID_DATA' in os.environ:
        return "/sdcard/electrum-ltc/"
    else:
        #raise Exception("No home directory found in environment variables.")
        return

def appdata_dir():
    """Find the path to the application data directory; add an electrum folder and return path."""
    if platform.system() == "Windows":
        return os.path.join(os.environ["APPDATA"], "Electrum-LTC")
    elif platform.system() == "Linux":
        return os.path.join(sys.prefix, "share", "electrum-ltc")
    elif (platform.system() == "Darwin" or
          platform.system() == "DragonFly" or
          platform.system() == "OpenBSD" or
          platform.system() == "FreeBSD" or
	  platform.system() == "NetBSD"):
        return "/Library/Application Support/Electrum-LTC"
    else:
        raise Exception("Unknown system")


def get_resource_path(*args):
    return os.path.join(".", *args)


def local_data_dir():
    """Return path to the data folder."""
    assert sys.argv
    prefix_path = os.path.dirname(sys.argv[0])
    local_data = os.path.join(prefix_path, "data")
    return local_data


def format_satoshis(x, is_diff=False, num_zeros = 0, decimal_point = 8, whitespaces=False):
    from decimal import Decimal
    s = Decimal(x)
    sign, digits, exp = s.as_tuple()
    digits = map(str, digits)
    while len(digits) < decimal_point + 1:
        digits.insert(0,'0')
    digits.insert(-decimal_point,'.')
    s = ''.join(digits).rstrip('0')
    if sign:
        s = '-' + s
    elif is_diff:
        s = "+" + s

    p = s.find('.')
    s += "0"*( 1 + num_zeros - ( len(s) - p ))
    if whitespaces:
        s += " "*( 1 + decimal_point - ( len(s) - p ))
        s = " "*( 13 - decimal_point - ( p )) + s
    return s


# Takes a timestamp and returns a string with the approximation of the age
def age(from_date, since_date = None, target_tz=None, include_seconds=False):
    if from_date is None:
        return "Unknown"

    from_date = datetime.fromtimestamp(from_date)
    if since_date is None:
        since_date = datetime.now(target_tz)

    distance_in_time = since_date - from_date
    distance_in_seconds = int(round(abs(distance_in_time.days * 86400 + distance_in_time.seconds)))
    distance_in_minutes = int(round(distance_in_seconds/60))

    if distance_in_minutes <= 1:
        if include_seconds:
            for remainder in [5, 10, 20]:
                if distance_in_seconds < remainder:
                    return "less than %s seconds ago" % remainder
            if distance_in_seconds < 40:
                return "half a minute ago"
            elif distance_in_seconds < 60:
                return "less than a minute ago"
            else:
                return "1 minute ago"
        else:
            if distance_in_minutes == 0:
                return "less than a minute ago"
            else:
                return "1 minute ago"
    elif distance_in_minutes < 45:
        return "%s minutes ago" % distance_in_minutes
    elif distance_in_minutes < 90:
        return "about 1 hour ago"
    elif distance_in_minutes < 1440:
        return "about %d hours ago" % (round(distance_in_minutes / 60.0))
    elif distance_in_minutes < 2880:
        return "1 day ago"
    elif distance_in_minutes < 43220:
        return "%d days ago" % (round(distance_in_minutes / 1440))
    elif distance_in_minutes < 86400:
        return "about 1 month ago"
    elif distance_in_minutes < 525600:
        return "%d months ago" % (round(distance_in_minutes / 43200))
    elif distance_in_minutes < 1051200:
        return "about 1 year ago"
    else:
        return "over %d years ago" % (round(distance_in_minutes / 525600))


# URL decode
#_ud = re.compile('%([0-9a-hA-H]{2})', re.MULTILINE)
#urldecode = lambda x: _ud.sub(lambda m: chr(int(m.group(1), 16)), x)

def parse_URI(uri):
    import urlparse
    import bitcoin
    from decimal import Decimal

<<<<<<< HEAD
    u = urlparse.urlparse(url)
    assert u.scheme == 'litecoin'
=======
    if ':' not in uri:
        assert bitcoin.is_address(uri)
        return uri, None, None, None, None

    u = urlparse.urlparse(uri)
    assert u.scheme == 'bitcoin'
>>>>>>> f43ddf1d

    address = u.path
    assert bitcoin.is_address(address)

    pq = urlparse.parse_qs(u.query)
    
    for k, v in pq.items():
        if len(v)!=1:
            raise Exception('Duplicate Key', k)

    amount = label = message = request_url = ''
    if 'amount' in pq:
        am = pq['amount'][0]
        m = re.match('([0-9\.]+)X([0-9])', am)
        if m:
            k = int(m.group(2)) - 8
            amount = Decimal(m.group(1)) * pow(  Decimal(10) , k)
        else:
            amount = Decimal(am) * 100000000
    if 'message' in pq:
        message = pq['message'][0]
    if 'label' in pq:
        label = pq['label'][0]
    if 'r' in pq:
        request_url = pq['r'][0]
        
    return address, amount, label, message, request_url


# Python bug (http://bugs.python.org/issue1927) causes raw_input
# to be redirected improperly between stdin/stderr on Unix systems
def raw_input(prompt=None):
    if prompt:
        sys.stdout.write(prompt)
    return builtin_raw_input()
import __builtin__
builtin_raw_input = __builtin__.raw_input
__builtin__.raw_input = raw_input<|MERGE_RESOLUTION|>--- conflicted
+++ resolved
@@ -162,17 +162,12 @@
     import bitcoin
     from decimal import Decimal
 
-<<<<<<< HEAD
-    u = urlparse.urlparse(url)
-    assert u.scheme == 'litecoin'
-=======
     if ':' not in uri:
         assert bitcoin.is_address(uri)
         return uri, None, None, None, None
 
     u = urlparse.urlparse(uri)
-    assert u.scheme == 'bitcoin'
->>>>>>> f43ddf1d
+    assert u.scheme == 'litecoin'
 
     address = u.path
     assert bitcoin.is_address(address)
