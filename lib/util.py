--- conflicted
+++ resolved
@@ -243,25 +243,14 @@
         return os.path.join(config.path, 'blockchain_headers')
 
 def user_dir():
-<<<<<<< HEAD
-    if "HOME" in os.environ:
-        return os.path.join(os.environ["HOME"], ".electrum-ltc")
-=======
     if 'ANDROID_DATA' in os.environ:
         return android_check_data_dir()
     elif os.name == 'posix':
-        return os.path.join(os.environ["HOME"], ".electrum")
->>>>>>> 0b08de65
+        return os.path.join(os.environ["HOME"], ".electrum-ltc")
     elif "APPDATA" in os.environ:
         return os.path.join(os.environ["APPDATA"], "Electrum-LTC")
     elif "LOCALAPPDATA" in os.environ:
-<<<<<<< HEAD
         return os.path.join(os.environ["LOCALAPPDATA"], "Electrum-LTC")
-    elif 'ANDROID_DATA' in os.environ:
-        return android_check_data_dir()
-=======
-        return os.path.join(os.environ["LOCALAPPDATA"], "Electrum")
->>>>>>> 0b08de65
     else:
         #raise Exception("No home directory found in environment variables.")
         return
