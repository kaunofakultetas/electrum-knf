import os, sys, re, json
import platform
import shutil
from datetime import datetime
from decimal import Decimal
import traceback
import urlparse
import urllib
import threading
from i18n import _

def normalize_version(v):
    return [int(x) for x in re.sub(r'(\.0+)*$','', v).split(".")]

class NotEnoughFunds(Exception): pass

class InvalidPassword(Exception):
    def __str__(self):
        return _("Incorrect password")

class MyEncoder(json.JSONEncoder):
    def default(self, obj):
        from transaction import Transaction
        if isinstance(obj, Transaction):
            return obj.as_dict()
        return super(MyEncoder, self).default(obj)

class PrintError(object):
    '''A handy base class'''
    def diagnostic_name(self):
        return self.__class__.__name__

    def print_error(self, *msg):
        print_error("[%s]" % self.diagnostic_name(), *msg)

    def print_msg(self, *msg):
        print_msg("[%s]" % self.diagnostic_name(), *msg)

class ThreadJob(PrintError):
    """A job that is run periodically from a thread's main loop.  run() is
    called from that thread's context.
    """

    def run(self):
        """Called periodically from the thread"""
        pass

class DaemonThread(threading.Thread, PrintError):
    """ daemon thread that terminates cleanly """

    def __init__(self):
        threading.Thread.__init__(self)
        self.parent_thread = threading.currentThread()
        self.running = False
        self.running_lock = threading.Lock()
        self.job_lock = threading.Lock()
        self.jobs = []

    def add_jobs(self, jobs):
        with self.job_lock:
            self.jobs.extend(jobs)

    def run_jobs(self):
        # Don't let a throwing job disrupt the thread, future runs of
        # itself, or other jobs.  This is useful protection against
        # malformed or malicious server responses
        with self.job_lock:
            for job in self.jobs:
                try:
                    job.run()
                except:
                    traceback.print_exc(file=sys.stderr)

    def remove_jobs(self, jobs):
        with self.job_lock:
            for job in jobs:
                self.jobs.remove(job)

    def start(self):
        with self.running_lock:
            self.running = True
        return threading.Thread.start(self)

    def is_running(self):
        with self.running_lock:
            return self.running and self.parent_thread.is_alive()

    def stop(self):
        with self.running_lock:
            self.running = False



is_verbose = False
def set_verbosity(b):
    global is_verbose
    is_verbose = b


def print_error(*args):
    if not is_verbose: return
    print_stderr(*args)

def print_stderr(*args):
    args = [str(item) for item in args]
    sys.stderr.write(" ".join(args) + "\n")
    sys.stderr.flush()

def print_msg(*args):
    # Stringify args
    args = [str(item) for item in args]
    sys.stdout.write(" ".join(args) + "\n")
    sys.stdout.flush()

def print_json(obj):
    try:
        s = json.dumps(obj, sort_keys = True, indent = 4, cls=MyEncoder)
    except TypeError:
        s = repr(obj)
    sys.stdout.write(s + "\n")
    sys.stdout.flush()


# decorator that prints execution time
def profiler(func):
    def do_profile(func, args):
        n = func.func_name
        t0 = time.time()
        o = apply(func, args)
        t = time.time() - t0
        print_error("[profiler]", n, "%.4f"%t)
        return o
    return lambda *args: do_profile(func, args)



def user_dir():
    if "HOME" in os.environ:
        return os.path.join(os.environ["HOME"], ".electrum-ltc")
    elif "APPDATA" in os.environ:
        return os.path.join(os.environ["APPDATA"], "Electrum-LTC")
    elif "LOCALAPPDATA" in os.environ:
        return os.path.join(os.environ["LOCALAPPDATA"], "Electrum-LTC")
    elif 'ANDROID_DATA' in os.environ:
        try:
            import jnius
            env  = jnius.autoclass('android.os.Environment')
            _dir =  env.getExternalStorageDirectory().getPath()
            return _dir + '/electrum-ltc/'
        except ImportError:
            pass
        return "/sdcard/electrum-ltc/"
    else:
        #raise Exception("No home directory found in environment variables.")
        return

def format_satoshis_plain(x, decimal_point = 8):
    '''Display a satoshi amount scaled.  Always uses a '.' as a decimal
    point and has no thousands separator'''
    scale_factor = pow(10, decimal_point)
    return "{:.8f}".format(Decimal(x) / scale_factor).rstrip('0').rstrip('.')

def format_satoshis(x, is_diff=False, num_zeros = 0, decimal_point = 8, whitespaces=False):
    from locale import localeconv
    if x is None:
        return 'unknown'
    x = int(x)  # Some callers pass Decimal
    scale_factor = pow (10, decimal_point)
    integer_part = "{:n}".format(int(abs(x) / scale_factor))
    if x < 0:
        integer_part = '-' + integer_part
    elif is_diff:
        integer_part = '+' + integer_part
    dp = localeconv()['decimal_point']
    fract_part = ("{:0" + str(decimal_point) + "}").format(abs(x) % scale_factor)
    fract_part = fract_part.rstrip('0')
    if len(fract_part) < num_zeros:
        fract_part += "0" * (num_zeros - len(fract_part))
    result = integer_part + dp + fract_part
    if whitespaces:
        result += " " * (decimal_point - len(fract_part))
        result = " " * (15 - len(result)) + result
    return result.decode('utf8')

def timestamp_to_datetime(timestamp):
    try:
        return datetime.fromtimestamp(timestamp)
    except:
        return None

def format_time(timestamp):
    date = timestamp_to_datetime(timestamp)
    return date.isoformat(' ')[:-3] if date else _("Unknown")


# Takes a timestamp and returns a string with the approximation of the age
def age(from_date, since_date = None, target_tz=None, include_seconds=False):
    if from_date is None:
        return "Unknown"

    from_date = datetime.fromtimestamp(from_date)
    if since_date is None:
        since_date = datetime.now(target_tz)

    td = time_difference(from_date - since_date, include_seconds)
    return td + " ago" if from_date < since_date else "in " + td


def time_difference(distance_in_time, include_seconds):
    #distance_in_time = since_date - from_date
    distance_in_seconds = int(round(abs(distance_in_time.days * 86400 + distance_in_time.seconds)))
    distance_in_minutes = int(round(distance_in_seconds/60))

    if distance_in_minutes <= 1:
        if include_seconds:
            for remainder in [5, 10, 20]:
                if distance_in_seconds < remainder:
                    return "less than %s seconds" % remainder
            if distance_in_seconds < 40:
                return "half a minute"
            elif distance_in_seconds < 60:
                return "less than a minute"
            else:
                return "1 minute"
        else:
            if distance_in_minutes == 0:
                return "less than a minute"
            else:
                return "1 minute"
    elif distance_in_minutes < 45:
        return "%s minutes" % distance_in_minutes
    elif distance_in_minutes < 90:
        return "about 1 hour"
    elif distance_in_minutes < 1440:
        return "about %d hours" % (round(distance_in_minutes / 60.0))
    elif distance_in_minutes < 2880:
        return "1 day"
    elif distance_in_minutes < 43220:
        return "%d days" % (round(distance_in_minutes / 1440))
    elif distance_in_minutes < 86400:
        return "about 1 month"
    elif distance_in_minutes < 525600:
        return "%d months" % (round(distance_in_minutes / 43200))
    elif distance_in_minutes < 1051200:
        return "about 1 year"
    else:
        return "over %d years" % (round(distance_in_minutes / 525600))

block_explorer_info = {
    'explorer.litecoin.net': ('http://explorer.litecoin.net',
                        {'tx': 'tx', 'addr': 'address'}),
<<<<<<< HEAD
    'block-explorer.com': ('https://block-explorer.com',
=======
    'blockchainbdgpzk.onion': ('https://blockchainbdgpzk.onion',
                        {'tx': 'tx', 'addr': 'address'}),
    'Blockr.io': ('https://btc.blockr.io',
                        {'tx': 'tx/info', 'addr': 'address/info'}),
    'Blocktrail.com': ('https://www.blocktrail.com/BTC',
                        {'tx': 'tx', 'addr': 'address'}),
    'Chain.so': ('https://www.chain.so',
                        {'tx': 'tx/BTC', 'addr': 'address/BTC'}),
    'Insight.is': ('https://insight.bitpay.com',
                        {'tx': 'tx', 'addr': 'address'}),
    'TradeBlock.com': ('https://tradeblock.com/blockchain',
>>>>>>> 0fe410d7
                        {'tx': 'tx', 'addr': 'address'}),
    'Blockr.io': ('https://ltc.blockr.io',
                        {'tx': 'tx/info', 'addr': 'address/info'}),
    'SoChain': ('https://chain.so',
                        {'tx': 'tx/LTC', 'addr': 'address/LTC'}),
}

def block_explorer(config):
    return config.get('block_explorer', 'explorer.litecoin.net')

def block_explorer_tuple(config):
    return block_explorer_info.get(block_explorer(config))

def block_explorer_URL(config, kind, item):
    be_tuple = block_explorer_tuple(config)
    if not be_tuple:
        return
    kind_str = be_tuple[1].get(kind)
    if not kind_str:
        return
    url_parts = [be_tuple[0], kind_str, item]
    return "/".join(url_parts)

# URL decode
#_ud = re.compile('%([0-9a-hA-H]{2})', re.MULTILINE)
#urldecode = lambda x: _ud.sub(lambda m: chr(int(m.group(1), 16)), x)

def parse_URI(uri):
    import bitcoin
    from bitcoin import COIN

    if ':' not in uri:
        assert bitcoin.is_address(uri)
        return {'address': uri}

    u = urlparse.urlparse(uri)
    assert u.scheme == 'litecoin'

    address = u.path

    # python for android fails to parse query
    if address.find('?') > 0:
        address, query = u.path.split('?')
        pq = urlparse.parse_qs(query)
    else:
        pq = urlparse.parse_qs(u.query)

    for k, v in pq.items():
        if len(v)!=1:
            raise Exception('Duplicate Key', k)

    out = {k: v[0] for k, v in pq.items()}
    if address:
        assert bitcoin.is_address(address)
        out['address'] = address
    if 'amount' in out:
        am = out['amount']
        m = re.match('([0-9\.]+)X([0-9])', am)
        if m:
            k = int(m.group(2)) - 8
            amount = Decimal(m.group(1)) * pow(  Decimal(10) , k)
        else:
            amount = Decimal(am) * COIN
        out['amount'] = int(amount)
    if 'message' in out:
        out['message'] = out['message'].decode('utf8')
        out['memo'] = out['message']
    if 'time' in out:
        out['time'] = int(out['time'])
    if 'exp' in out:
        out['exp'] = int(out['exp'])
    if 'sig' in out:
        out['sig'] = bitcoin.base_decode(out['sig'], None, base=58).encode('hex')

    return out


def create_URI(addr, amount, message):
    import bitcoin
    if not bitcoin.is_address(addr):
        return ""
    query = []
    if amount:
        query.append('amount=%s'%format_satoshis_plain(amount))
    if message:
        if type(message) == unicode:
            message = message.encode('utf8')
        query.append('message=%s'%urllib.quote(message))
    p = urlparse.ParseResult(scheme='litecoin', netloc='', path=addr, params='', query='&'.join(query), fragment='')
    return urlparse.urlunparse(p)


# Python bug (http://bugs.python.org/issue1927) causes raw_input
# to be redirected improperly between stdin/stderr on Unix systems
def raw_input(prompt=None):
    if prompt:
        sys.stdout.write(prompt)
    return builtin_raw_input()
import __builtin__
builtin_raw_input = __builtin__.raw_input
__builtin__.raw_input = raw_input



def parse_json(message):
    n = message.find('\n')
    if n==-1:
        return None, message
    try:
        j = json.loads( message[0:n] )
    except:
        j = None
    return j, message[n+1:]




class timeout(Exception):
    pass

import socket
import errno
import json
import ssl
import time

class SocketPipe:

    def __init__(self, socket):
        self.socket = socket
        self.message = ''
        self.set_timeout(0.1)
        self.recv_time = time.time()

    def set_timeout(self, t):
        self.socket.settimeout(t)

    def idle_time(self):
        return time.time() - self.recv_time

    def get(self):
        while True:
            response, self.message = parse_json(self.message)
            if response is not None:
                return response
            try:
                data = self.socket.recv(1024)
            except socket.timeout:
                raise timeout
            except ssl.SSLError:
                raise timeout
            except socket.error, err:
                if err.errno == 60:
                    raise timeout
                elif err.errno in [11, 35, 10035]:
                    print_error("socket errno", err.errno)
                    time.sleep(0.1)
                    continue
                else:
                    print_error("pipe: socket error", err)
                    data = ''
            except:
                traceback.print_exc(file=sys.stderr)
                data = ''

            if not data:  # Connection closed remotely
                return None
            self.message += data
            self.recv_time = time.time()

    def send(self, request):
        out = json.dumps(request) + '\n'
        self._send(out)

    def send_all(self, requests):
        out = ''.join(map(lambda x: json.dumps(x) + '\n', requests))
        self._send(out)

    def _send(self, out):
        while out:
            try:
                sent = self.socket.send(out)
                out = out[sent:]
            except ssl.SSLError as e:
                print_error("SSLError:", e)
                time.sleep(0.1)
                continue
            except socket.error as e:
                if e[0] in (errno.EWOULDBLOCK,errno.EAGAIN):
                    print_error("EAGAIN: retrying")
                    time.sleep(0.1)
                    continue
                elif e[0] in ['timed out', 'The write operation timed out']:
                    print_error("socket timeout, retry")
                    time.sleep(0.1)
                    continue
                else:
                    traceback.print_exc(file=sys.stdout)
                    raise e



import Queue

class QueuePipe:

    def __init__(self, send_queue=None, get_queue=None):
        self.send_queue = send_queue if send_queue else Queue.Queue()
        self.get_queue = get_queue if get_queue else Queue.Queue()
        self.set_timeout(0.1)

    def get(self):
        try:
            return self.get_queue.get(timeout=self.timeout)
        except Queue.Empty:
            raise timeout

    def get_all(self):
        responses = []
        while True:
            try:
                r = self.get_queue.get_nowait()
                responses.append(r)
            except Queue.Empty:
                break
        return responses

    def set_timeout(self, t):
        self.timeout = t

    def send(self, request):
        self.send_queue.put(request)

    def send_all(self, requests):
        for request in requests:
            self.send(request)



class StoreDict(dict):

    def __init__(self, config, name):
        self.config = config
        self.path = os.path.join(self.config.path, name)
        self.load()

    def load(self):
        try:
            with open(self.path, 'r') as f:
                self.update(json.loads(f.read()))
        except:
            pass

    def save(self):
        with open(self.path, 'w') as f:
            s = json.dumps(self, indent=4, sort_keys=True)
            r = f.write(s)

    def __setitem__(self, key, value):
        dict.__setitem__(self, key, value)
        self.save()

    def pop(self, key):
        if key in self.keys():
            dict.pop(self, key)
            self.save()




def check_www_dir(rdir):
    # rewrite index.html every time
    import urllib, urlparse, shutil, os
    if not os.path.exists(rdir):
        os.mkdir(rdir)
    index = os.path.join(rdir, 'index.html')
    src = os.path.join(os.path.dirname(__file__), 'www', 'index.html')
    shutil.copy(src, index)
    files = [
        "https://code.jquery.com/jquery-1.9.1.min.js",
        "https://raw.githubusercontent.com/davidshimjs/qrcodejs/master/qrcode.js",
        "https://code.jquery.com/ui/1.10.3/jquery-ui.js",
        "https://code.jquery.com/ui/1.10.3/themes/smoothness/jquery-ui.css"
    ]
    for URL in files:
        path = urlparse.urlsplit(URL).path
        filename = os.path.basename(path)
        path = os.path.join(rdir, filename)
        if not os.path.exists(path):
            print_error("downloading ", URL)
            urllib.urlretrieve(URL, path)
<|MERGE_RESOLUTION|>--- conflicted
+++ resolved
@@ -249,21 +249,7 @@
 block_explorer_info = {
     'explorer.litecoin.net': ('http://explorer.litecoin.net',
                         {'tx': 'tx', 'addr': 'address'}),
-<<<<<<< HEAD
     'block-explorer.com': ('https://block-explorer.com',
-=======
-    'blockchainbdgpzk.onion': ('https://blockchainbdgpzk.onion',
-                        {'tx': 'tx', 'addr': 'address'}),
-    'Blockr.io': ('https://btc.blockr.io',
-                        {'tx': 'tx/info', 'addr': 'address/info'}),
-    'Blocktrail.com': ('https://www.blocktrail.com/BTC',
-                        {'tx': 'tx', 'addr': 'address'}),
-    'Chain.so': ('https://www.chain.so',
-                        {'tx': 'tx/BTC', 'addr': 'address/BTC'}),
-    'Insight.is': ('https://insight.bitpay.com',
-                        {'tx': 'tx', 'addr': 'address'}),
-    'TradeBlock.com': ('https://tradeblock.com/blockchain',
->>>>>>> 0fe410d7
                         {'tx': 'tx', 'addr': 'address'}),
     'Blockr.io': ('https://ltc.blockr.io',
                         {'tx': 'tx/info', 'addr': 'address/info'}),
