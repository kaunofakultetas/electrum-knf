#!/usr/bin/python

from lib.version import ELECTRUM_VERSION as version

if __name__ == '__main__':
    import sys, re, shutil, os, hashlib

    if not ( os.path.exists('packages')):
        print "The packages directory is missing."
        sys.exit()

    # os.system("python mki18n.py")
    os.system("pyrcc4 icons.qrc -o gui/qt/icons_rc.py")
    os.system("python setup.py sdist --format=zip,gztar")
    
    _tgz="Electrum-LTC-%s.tar.gz"%version
    _zip="Electrum-LTC-%s.zip"%version


    # android
<<<<<<< HEAD
    os.system('rm -rf dist/el4a-%s'%version)
    os.mkdir('dist/el4a-%s'%version)
    shutil.copyfile("electrum-ltc",'dist/el4a-%s/el4a.py'%version)
    shutil.copytree("ecdsa",'dist/el4a-%s/ecdsa'%version)
    shutil.copytree("aes",'dist/el4a-%s/aes'%version)
    shutil.copytree("lib",'dist/el4a-%s/lib'%version)
    os.mkdir('dist/el4a-%s/gui'%version)
=======
    os.system('rm -rf dist/e4a-%s'%version)
    os.mkdir('dist/e4a-%s'%version)
    shutil.copyfile("electrum",'dist/e4a-%s/e4a.py'%version)
    shutil.copytree("packages",'dist/e4a-%s/packages'%version)
    shutil.copytree("lib",'dist/e4a-%s/lib'%version)
    os.mkdir('dist/e4a-%s/gui'%version)
>>>>>>> 378633e6
    for n in ['android.py']:
        shutil.copy("gui/%s"%n,'dist/el4a-%s/gui'%version)
    open('dist/el4a-%s/gui/__init__.py'%version,'w').close()

    os.chdir("dist")
    # create the zip file
    os.system( "zip -r el4a-%s.zip el4a-%s"%(version, version) )
    os.system( "rm -rf el4a-%s"%(version) )

    # change filename because some 3G carriers do not allow users to download a zip file...
    e4a_name = "el4a-%s.zip"%version
    e4a_name2 = e4a_name.replace(".","")
    os.system( "mv %s %s"%(e4a_name, e4a_name2) )

    import getpass
    password = getpass.getpass("Password:")
    for f in os.listdir("."):
        os.system( "gpg --sign --armor --detach --passphrase \"%s\" %s"%(password, f) )

    md5_tgz = hashlib.md5(file(_tgz, 'r').read()).digest().encode('hex')
    md5_zip = hashlib.md5(file(_zip, 'r').read()).digest().encode('hex')
    md5_android = hashlib.md5(file(e4a_name2, 'r').read()).digest().encode('hex')
    os.chdir("..")

    print ""
    print "Packages are ready:"
    print "dist/%s     "%_tgz, md5_tgz
    print "dist/%s        "%_zip, md5_zip
    print "dist/%s                "%e4a_name2, md5_android
    print "To make a release, upload the files to the server, and update the webpages in branch gh-pages"
<|MERGE_RESOLUTION|>--- conflicted
+++ resolved
@@ -18,22 +18,12 @@
 
 
     # android
-<<<<<<< HEAD
     os.system('rm -rf dist/el4a-%s'%version)
     os.mkdir('dist/el4a-%s'%version)
     shutil.copyfile("electrum-ltc",'dist/el4a-%s/el4a.py'%version)
-    shutil.copytree("ecdsa",'dist/el4a-%s/ecdsa'%version)
-    shutil.copytree("aes",'dist/el4a-%s/aes'%version)
+    shutil.copytree("packages",'dist/el4a-%s/packages'%version)
     shutil.copytree("lib",'dist/el4a-%s/lib'%version)
     os.mkdir('dist/el4a-%s/gui'%version)
-=======
-    os.system('rm -rf dist/e4a-%s'%version)
-    os.mkdir('dist/e4a-%s'%version)
-    shutil.copyfile("electrum",'dist/e4a-%s/e4a.py'%version)
-    shutil.copytree("packages",'dist/e4a-%s/packages'%version)
-    shutil.copytree("lib",'dist/e4a-%s/lib'%version)
-    os.mkdir('dist/e4a-%s/gui'%version)
->>>>>>> 378633e6
     for n in ['android.py']:
         shutil.copy("gui/%s"%n,'dist/el4a-%s/gui'%version)
     open('dist/el4a-%s/gui/__init__.py'%version,'w').close()
