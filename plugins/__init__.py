--- conflicted
+++ resolved
@@ -60,14 +60,6 @@
         'available_for': ['qt'],
     },
     {
-<<<<<<< HEAD
-=======
-        'name': 'greenaddress_instant',
-        'fullname': 'GreenAddress instant',
-        'description': _("Allows validating if your transactions have instant confirmations by GreenAddress"),
-        'available_for': ['qt'],
-    },
-    {
         'name':'keepkey',
         'fullname': 'KeepKey',
         'description': _('Provides support for KeepKey hardware wallet'),
@@ -77,7 +69,6 @@
         'available_for': ['qt', 'cmdline'],
     },
     {
->>>>>>> 679f2fe2
         'name': 'labels',
         'fullname': _('LabelSync'),
         'description': '\n'.join([
