--- conflicted
+++ resolved
@@ -119,9 +119,11 @@
 class BTCe(ExchangeBase):
     def get_rates(self, ccy):
         ccys = ['EUR', 'RUR', 'USD']
-        json = self.get_json('btc-e.com', '/api/3/ticker/ltc_%s' % ccy.lower())
+        ccy_str = '-'.join(['ltc_%s' % c.lower() for c in ccys])
+        json = self.get_json('btc-e.com', '/api/3/ticker/%s' % ccy_str)
         result = dict.fromkeys(ccys)
-        result[ccy] = Decimal(json['ltc_%s' % ccy.lower()]['last'])
+        for ccy in ccys:
+            result[ccy] = Decimal(json['ltc_%s' % ccy.lower()]['last'])
         return result
 
 class CaVirtEx(ExchangeBase):
@@ -140,7 +142,8 @@
         ccys = ['EUR', 'USD']
         json = self.get_json('api.hitbtc.com', '/api/1/public/LTC%s/ticker' % ccy)
         result = dict.fromkeys(ccys)
-        result[ccy] = Decimal(json['last'])
+        if ccy in ccys:
+            result[ccy] = Decimal(json['last'])
         return result
 
 class Kraken(ExchangeBase):
@@ -151,12 +154,7 @@
                              '/0/public/Ticker?pair=%s' % ','.join(pairs))
         ccys = [p[5:] for p in pairs]
         result = dict.fromkeys(ccys)
-<<<<<<< HEAD
         result[ccy] = Decimal(json['result']['XLTCZ'+ccy]['c'][0])
-=======
-        if ccy in ccys:
-            result[ccy] = Decimal(json['lastPrice'])
->>>>>>> abee2637
         return result
 
     def history_ccys(self):
