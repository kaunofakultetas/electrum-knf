from PyQt4.QtGui import *
from PyQt4.QtCore import *

import datetime
import decimal
import httplib
import json
import threading
import time
import re
from decimal import Decimal
<<<<<<< HEAD
from electrum_ltc.plugins import BasePlugin
from electrum_ltc.i18n import _
from electrum_ltc_gui.qt.util import *
from electrum_ltc_gui.qt.amountedit import AmountEdit
=======
from electrum.plugins import BasePlugin, hook
from electrum.i18n import _
from electrum_gui.qt.util import *
from electrum_gui.qt.amountedit import AmountEdit
>>>>>>> 03e420b1


EXCHANGES = ["Bit2C",
             "BitcoinVenezuela",
             "Bitfinex",
             "BTC-e",
             "BTCChina",
             "Crypto-Trade",
             "ExMoney",
             "GoCoin",
             "Kraken",
             "OKCoin",
             "Vault of Satoshi"]


class Exchanger(threading.Thread):

    def __init__(self, parent):
        threading.Thread.__init__(self)
        self.daemon = True
        self.parent = parent
        self.quote_currencies = None
        self.lock = threading.Lock()
        self.query_rates = threading.Event()
        self.use_exchange = self.parent.config.get('use_exchange', "BTC-e")
        self.parent.exchanges = EXCHANGES
        self.parent.currencies = ["EUR","GBP","USD"]
        self.parent.win.emit(SIGNAL("refresh_exchanges_combo()"))
        self.parent.win.emit(SIGNAL("refresh_currencies_combo()"))
        self.is_running = False

    def get_json(self, site, get_string):
        try:
            connection = httplib.HTTPSConnection(site)
            connection.request("GET", get_string, headers={"User-Agent":"Electrum"})
        except Exception:
            raise
        resp = connection.getresponse()
        if resp.reason == httplib.responses[httplib.NOT_FOUND]:
            raise
        try:
            json_resp = json.loads(resp.read())
        except Exception:
            raise
        return json_resp


    def exchange(self, btc_amount, quote_currency):
        with self.lock:
            if self.quote_currencies is None:
                return None
            quote_currencies = self.quote_currencies.copy()
        if quote_currency not in quote_currencies:
            return None
        return btc_amount * decimal.Decimal(str(quote_currencies[quote_currency]))

    def stop(self):
        self.is_running = False

    def update_rate(self):
        self.use_exchange = self.parent.config.get('use_exchange', "BTC-e")
        update_rates = {
            "Bit2C": self.update_b2c,
            "BitcoinVenezuela": self.update_bv,
            "Bitfinex": self.update_bf,
            "BTC-e": self.update_be,
            "BTCChina": self.update_CNY,
            "Crypto-Trade": self.update_ct,
            "ExMoney": self.update_em,
            "GoCoin": self.update_gc,
            "Kraken": self.update_kk,
            "OKCoin": self.update_ok,
            "Vault of Satoshi": self.update_vs,
        }
        try:
            update_rates[self.use_exchange]()
        except KeyError:
            return

    def run(self):
        self.is_running = True
        while self.is_running:
            self.query_rates.clear()
            self.update_rate()
            self.query_rates.wait(150)


    def update_b2c(self):
        quote_currencies = {"NIS": 0.0}
        for cur in quote_currencies:
            try:
                quote_currencies[cur] = self.get_json('www.bit2c.co.il', "/Exchanges/LTC" + cur + "/Ticker.json")["ll"]
            except Exception:
                pass
        with self.lock:
            self.quote_currencies = quote_currencies
        self.parent.set_currencies(quote_currencies)

    def update_bv(self):
        try:
            jsonresp = self.get_json('api.bitcoinvenezuela.com', "/")
        except Exception:
            return
        quote_currencies = {}
        try:
            for r in jsonresp["LTC"]:
                quote_currencies[r] = Decimal(jsonresp["LTC"][r])
            with self.lock:
                self.quote_currencies = quote_currencies
        except KeyError:
            pass
        self.parent.set_currencies(quote_currencies)

    def update_bf(self):
        quote_currencies = {"USD": 0.0}
        for cur in quote_currencies:
            try:
                quote_currencies[cur] = self.get_json('api.bitfinex.com', "/v1/pubticker/ltc" + cur.lower())["last_price"]
            except Exception:
                pass
        with self.lock:
            self.quote_currencies = quote_currencies
        self.parent.set_currencies(quote_currencies)

    def update_be(self):
        quote_currencies = {"CNH": 0.0, "EUR": 0.0, "GBP": 0.0, "RUR": 0.0, "USD": 0.0}
        for cur in quote_currencies:
            try:
                quote_currencies[cur] = self.get_json('btc-e.com', "/api/2/ltc_" + cur.lower() + "/ticker")["ticker"]["last"]
            except Exception:
                pass
        with self.lock:
            self.quote_currencies = quote_currencies
        self.parent.set_currencies(quote_currencies)

    def update_CNY(self):
        try:
            jsonresp = self.get_json('data.btcchina.com', "/data/ticker?market=ltccny")
        except Exception:
            return
        quote_currencies = {"CNY": 0.0}
        cnyprice = jsonresp["ticker"]["last"]
        try:
            quote_currencies["CNY"] = decimal.Decimal(str(cnyprice))
            with self.lock:
                self.quote_currencies = quote_currencies
        except KeyError:
            pass
        self.parent.set_currencies(quote_currencies)

    def update_ct(self):
        quote_currencies = {"EUR": 0.0, "USD": 0.0}
        for cur in quote_currencies:
            try:
                quote_currencies[cur] = self.get_json('www.crypto-trade.com', "/api/1/ticker/ltc_" + cur.lower())["data"]["last"]
            except Exception:
                pass
        with self.lock:
            self.quote_currencies = quote_currencies
        self.parent.set_currencies(quote_currencies)

    def update_em(self):
        try:
            jsonresp = self.get_json('api.exmoney.com', "/api_v2/pairs")
        except Exception:
            return
        quote_currencies = {}
        try:
            for r in jsonresp["data"]:
                if r["name"].startswith("LTC_"):
                    quote_currencies[r["name"][-3:]] = Decimal(r["last"])
            with self.lock:
                self.quote_currencies = quote_currencies
        except KeyError:
            pass
        self.parent.set_currencies(quote_currencies)

    def update_gc(self):
        try:
            jsonresp = self.get_json('x.g0cn.com', "/prices")
        except Exception:
            return
        quote_currencies = {}
        try:
            for r in jsonresp["prices"]["LTC"]:
                quote_currencies[r] = Decimal(jsonresp["prices"]["LTC"][r])
            with self.lock:
                self.quote_currencies = quote_currencies
        except KeyError:
            pass
        self.parent.set_currencies(quote_currencies)

    def update_kk(self):
        try:
            resp_currencies = self.get_json('api.kraken.com', "/0/public/AssetPairs")["result"]
            pairs = ','.join([k for k in resp_currencies if k.startswith("XLTCZ")])
            resp_rate = self.get_json('api.kraken.com', "/0/public/Ticker?pair=" + pairs)["result"]
        except Exception:
            return
        quote_currencies = {}
        for cur in resp_rate:
            quote_currencies[cur[5:]] = resp_rate[cur]["c"][0]
        with self.lock:
            self.quote_currencies = quote_currencies
        self.parent.set_currencies(quote_currencies)

    def update_ok(self):
        try:
            jsonresp = self.get_json('www.okcoin.com', "/api/ticker.do?symbol=ltc_cny")
        except Exception:
            return
        quote_currencies = {"CNY": 0.0}
        cnyprice = jsonresp["ticker"]["last"]
        try:
            quote_currencies["CNY"] = decimal.Decimal(str(cnyprice))
            with self.lock:
                self.quote_currencies = quote_currencies
        except KeyError:
            pass
        self.parent.set_currencies(quote_currencies)

    def update_vs(self):
        quote_currencies = {"CAD": 0.0, "USD": 0.0}
        for cur in quote_currencies:
            try:
                quote_currencies[cur] = self.get_json('api.vaultofsatoshi.com', "/public/ticker?order_currency=LTC&payment_currency=" + cur)["data"]["closing_price"]["value"]
            except Exception:
                pass
        with self.lock:
            self.quote_currencies = quote_currencies
        self.parent.set_currencies(quote_currencies)


    def get_currencies(self):
        return [] if self.quote_currencies == None else sorted(self.quote_currencies.keys())


class Plugin(BasePlugin):

    def fullname(self):
        return "Exchange rates"

    def description(self):
        return """exchange rates, retrieved from BTC-e and other market exchanges"""


    def __init__(self,a,b):
        BasePlugin.__init__(self,a,b)
        self.currencies = [self.fiat_unit()]
        self.exchanges = [self.config.get('use_exchange', "BTC-e")]

    @hook
    def init_qt(self, gui):
        self.gui = gui
        self.win = self.gui.main_window
        self.win.connect(self.win, SIGNAL("refresh_currencies()"), self.win.update_status)
        self.btc_rate = Decimal("0.0")
        # Do price discovery
        self.exchanger = Exchanger(self)
        self.exchanger.start()
        self.gui.exchanger = self.exchanger #
        self.add_fiat_edit()

    def set_currencies(self, currency_options):
        self.currencies = sorted(currency_options)
        self.win.emit(SIGNAL("refresh_currencies()"))
        self.win.emit(SIGNAL("refresh_currencies_combo()"))

    @hook
    def get_fiat_balance_text(self, btc_balance, r):
        # return balance as: 1.23 USD
        r[0] = self.create_fiat_balance_text(Decimal(btc_balance) / 100000000)

    def get_fiat_price_text(self, r):
        # return BTC price as: 123.45 USD
        r[0] = self.create_fiat_balance_text(1)
        quote = r[0]
        if quote:
            r[0] = "%s"%quote

    @hook
    def get_fiat_status_text(self, btc_balance, r2):
        # return status as:   (1.23 USD)    1 BTC~123.45 USD
        text = ""
        r = {}
        self.get_fiat_price_text(r)
        quote = r.get(0)
        if quote:
            price_text = "1 LTC~%s"%quote
            fiat_currency = quote[-3:]
            btc_price = self.btc_rate
            fiat_balance = Decimal(btc_price) * (Decimal(btc_balance)/100000000)
            balance_text = "(%.2f %s)" % (fiat_balance,fiat_currency)
            text = "  " + balance_text + "     " + price_text + " "
        r2[0] = text

    def create_fiat_balance_text(self, btc_balance):
        quote_currency = self.fiat_unit()
        self.exchanger.use_exchange = self.config.get("use_exchange", "BTC-e")
        cur_rate = self.exchanger.exchange(Decimal("1.0"), quote_currency)
        if cur_rate is None:
            quote_text = ""
        else:
            quote_balance = btc_balance * Decimal(cur_rate)
            self.btc_rate = cur_rate
            quote_text = "%.2f %s" % (quote_balance, quote_currency)
        return quote_text

    @hook
    def load_wallet(self, wallet):
        self.wallet = wallet
        tx_list = {}
        for item in self.wallet.get_tx_history(self.wallet.storage.get("current_account", None)):
            tx_hash, conf, is_mine, value, fee, balance, timestamp = item
            tx_list[tx_hash] = {'value': value, 'timestamp': timestamp, 'balance': balance}

        self.tx_list = tx_list


    def requires_settings(self):
        return True


    def toggle(self):
        enabled = BasePlugin.toggle(self)
        self.win.update_status()
        self.win.tabs.removeTab(1)
        new_send_tab = self.gui.main_window.create_send_tab()
        self.win.tabs.insertTab(1, new_send_tab, _('Send'))
        if enabled:
            self.add_fiat_edit()
        return enabled


    def close(self):
        self.exchanger.stop()

    def history_tab_update(self):
        if self.config.get('history_rates', 'unchecked') == "checked":
            cur_exchange = self.config.get('use_exchange', "BTC-e")
            try:
                tx_list = self.tx_list
            except Exception:
                return

            try:
                mintimestr = datetime.datetime.fromtimestamp(int(min(tx_list.items(), key=lambda x: x[1]['timestamp'])[1]['timestamp'])).strftime('%Y-%m-%d')
            except Exception:
                return
            maxtimestr = datetime.datetime.now().strftime('%Y-%m-%d')

            if cur_exchange == "CoinDesk":
                try:
                    resp_hist = self.exchanger.get_json('api.coindesk.com', "/v1/bpi/historical/close.json?start=" + mintimestr + "&end=" + maxtimestr)
                except Exception:
                    return
            elif cur_exchange == "Winkdex":
                try:
                    resp_hist = self.exchanger.get_json('winkdex.com', "/api/v0/series?start_time=1342915200")['series'][0]['results']
                except Exception:
                    return
            elif cur_exchange == "BitcoinVenezuela":
                cur_currency = self.fiat_unit()
                if cur_currency in ("ARS", "EUR", "USD", "VEF"):
                    try:
                        resp_hist = self.exchanger.get_json('api.bitcoinvenezuela.com', "/historical/index.php?coin=LTC")[cur_currency + '_LTC']
                    except Exception:
                        return
                else:
                    return
            elif cur_exchange == "Kraken":
                cur_currency = self.fiat_unit()
                if cur_currency in ("EUR", "USD"):
                    try:
                        resp_hist = self.exchanger.get_json('api.kraken.com', "https://api.kraken.com/0/public/OHLC?pair=LTC"+cur_currency+"&interval=1440")['result']['XLTCZ'+cur_currency]
                        resp_hist = dict([(t[0], t[4]) for t in resp_hist])
                    except Exception:
                        return
                else:
                    return

            self.gui.main_window.is_edit = True
            self.gui.main_window.history_list.setColumnCount(6)
            self.gui.main_window.history_list.setHeaderLabels( [ '', _('Date'), _('Description') , _('Amount'), _('Balance'), _('Fiat Amount')] )
            root = self.gui.main_window.history_list.invisibleRootItem()
            childcount = root.childCount()
            for i in range(childcount):
                item = root.child(i)
                try:
                    tx_info = tx_list[str(item.data(0, Qt.UserRole).toPyObject())]
                except Exception:
                    newtx = self.wallet.get_tx_history()
                    v = newtx[[x[0] for x in newtx].index(str(item.data(0, Qt.UserRole).toPyObject()))][3]

                    tx_info = {'timestamp':int(time.time()), 'value': v }
                    pass
                tx_time = int(tx_info['timestamp'])
                if cur_exchange == "CoinDesk":
                    tx_time_str = datetime.datetime.fromtimestamp(tx_time).strftime('%Y-%m-%d')
                    try:
                        tx_USD_val = "%.2f %s" % (Decimal(str(tx_info['value'])) / 100000000 * Decimal(resp_hist['bpi'][tx_time_str]), "USD")
                    except KeyError:
                        tx_USD_val = "%.2f %s" % (self.btc_rate * Decimal(str(tx_info['value']))/100000000 , "USD")
                elif cur_exchange == "Winkdex":
                    tx_time_str = datetime.datetime.fromtimestamp(tx_time).strftime('%Y-%m-%d') + "T16:00:00-04:00"
                    try:
                        tx_rate = resp_hist[[x['timestamp'] for x in resp_hist].index(tx_time_str)]['price']
                        tx_USD_val = "%.2f %s" % (Decimal(tx_info['value']) / 100000000 * Decimal(tx_rate)/Decimal("100.0"), "USD")
                    except ValueError:
                        tx_USD_val = "%.2f %s" % (self.btc_rate * Decimal(tx_info['value'])/100000000 , "USD")
                    except KeyError:
                        tx_USD_val = _("No data")
                elif cur_exchange == "BitcoinVenezuela":
                    tx_time_str = datetime.datetime.fromtimestamp(tx_time).strftime('%Y-%m-%d')
                    try:
                        num = resp_hist[tx_time_str].replace(',','')
                        tx_BTCVEN_val = "%.2f %s" % (Decimal(str(tx_info['value'])) / 100000000 * Decimal(num), cur_currency)
                    except KeyError:
                        tx_BTCVEN_val = _("No data")
                elif cur_exchange == "Kraken":
                    tx_day_time = int(tx_time / 86400) * 86400
                    try:
                        num = resp_hist[tx_day_time]
                        tx_KRAKEN_val = "%.2f %s" % (Decimal(str(tx_info['value'])) / 100000000 * Decimal(num), cur_currency)
                    except KeyError:
                        tx_KRAKEN_val = _("No data")

                if cur_exchange == "CoinDesk" or cur_exchange == "Winkdex":
                    item.setText(5, tx_USD_val)
                elif cur_exchange == "BitcoinVenezuela":
                    item.setText(5, tx_BTCVEN_val)
                elif cur_exchange == "Kraken":
                    item.setText(5, tx_KRAKEN_val)
                if Decimal(str(tx_info['value'])) < 0:
                    item.setForeground(5, QBrush(QColor("#BC1E1E")))

            for i, width in enumerate(self.gui.main_window.column_widths['history']):
                self.gui.main_window.history_list.setColumnWidth(i, width)
            self.gui.main_window.history_list.setColumnWidth(4, 140)
            self.gui.main_window.history_list.setColumnWidth(5, 120)
            self.gui.main_window.is_edit = False


    def settings_widget(self, window):
        return EnterButton(_('Settings'), self.settings_dialog)

    def settings_dialog(self):
        d = QDialog()
        d.setWindowTitle("Settings")
        layout = QGridLayout(d)
        layout.addWidget(QLabel(_('Exchange rate API: ')), 0, 0)
        layout.addWidget(QLabel(_('Currency: ')), 1, 0)
        layout.addWidget(QLabel(_('History Rates: ')), 2, 0)
        combo = QComboBox()
        combo_ex = QComboBox()
        hist_checkbox = QCheckBox()
        hist_checkbox.setEnabled(False)
        if self.config.get('history_rates', 'unchecked') == 'unchecked':
            hist_checkbox.setChecked(False)
        else:
            hist_checkbox.setChecked(True)
        ok_button = QPushButton(_("OK"))

        def on_change(x):
            try:
                cur_request = str(self.currencies[x])
            except Exception:
                return
            if cur_request != self.fiat_unit():
                self.config.set_key('currency', cur_request, True)
                cur_exchange = self.config.get('use_exchange', "BTC-e")
                if cur_request == "USD" and (cur_exchange == "CoinDesk" or cur_exchange == "Winkdex"):
                    hist_checkbox.setEnabled(True)
                elif cur_request in ("ARS", "EUR", "USD", "VEF") and (cur_exchange == "BitcoinVenezuela"):
                    hist_checkbox.setEnabled(True)
                elif cur_request in ("EUR", "USD") and (cur_exchange == "Kraken"):
                    hist_checkbox.setEnabled(True)
                else:
                    hist_checkbox.setChecked(False)
                    hist_checkbox.setEnabled(False)
                self.win.update_status()
                try:
                    self.fiat_button
                except:
                    pass
                else:
                    self.fiat_button.setText(cur_request)

        def disable_check():
            hist_checkbox.setChecked(False)
            hist_checkbox.setEnabled(False)

        def on_change_ex(x):
            cur_request = str(self.exchanges[x])
            if cur_request != self.config.get('use_exchange', "BTC-e"):
                self.config.set_key('use_exchange', cur_request, True)
                self.currencies = []
                combo.clear()
                self.exchanger.query_rates.set()
                cur_currency = self.fiat_unit()
                if cur_request == "CoinDesk" or cur_request == "Winkdex":
                    if cur_currency == "USD":
                        hist_checkbox.setEnabled(True)
                    else:
                        disable_check()
                elif cur_request == "BitcoinVenezuela":
                    if cur_currency in ("ARS", "EUR", "USD", "VEF"):
                        hist_checkbox.setEnabled(True)
                    else:
                        disable_check()
                elif cur_request == "Kraken":
                    if cur_currency in ("EUR", "USD"):
                        hist_checkbox.setEnabled(True)
                    else:
                        disable_check()
                else:
                    disable_check()
                set_currencies(combo)
                self.win.update_status()

        def on_change_hist(checked):
            if checked:
                self.config.set_key('history_rates', 'checked')
                self.history_tab_update()
            else:
                self.config.set_key('history_rates', 'unchecked')
                self.gui.main_window.history_list.setHeaderLabels( [ '', _('Date'), _('Description') , _('Amount'), _('Balance')] )
                self.gui.main_window.history_list.setColumnCount(5)
                for i,width in enumerate(self.gui.main_window.column_widths['history']):
                    self.gui.main_window.history_list.setColumnWidth(i, width)

        def set_hist_check(hist_checkbox):
            cur_exchange = self.config.get('use_exchange', "BTC-e")
            if cur_exchange == "CoinDesk" or cur_exchange == "Winkdex":
                hist_checkbox.setEnabled(True)
            elif cur_exchange == "BitcoinVenezuela" or cur_exchange == "Kraken":
                hist_checkbox.setEnabled(True)
            else:
                hist_checkbox.setEnabled(False)

        def set_currencies(combo):
            current_currency = self.fiat_unit()
            try:
                combo.clear()
            except Exception:
                return
            combo.addItems(self.currencies)
            try:
                index = self.currencies.index(current_currency)
            except Exception:
                index = 0
            combo.setCurrentIndex(index)

        def set_exchanges(combo_ex):
            try:
                combo_ex.clear()
            except Exception:
                return
            combo_ex.addItems(self.exchanges)
            try:
                index = self.exchanges.index(self.config.get('use_exchange', "BTC-e"))
            except Exception:
                index = 0
            combo_ex.setCurrentIndex(index)

        def ok_clicked():
            d.accept();

        set_exchanges(combo_ex)
        set_currencies(combo)
        set_hist_check(hist_checkbox)
        combo.currentIndexChanged.connect(on_change)
        combo_ex.currentIndexChanged.connect(on_change_ex)
        hist_checkbox.stateChanged.connect(on_change_hist)
        combo.connect(self.win, SIGNAL('refresh_currencies_combo()'), lambda: set_currencies(combo))
        combo_ex.connect(d, SIGNAL('refresh_exchanges_combo()'), lambda: set_exchanges(combo_ex))
        ok_button.clicked.connect(lambda: ok_clicked())
        layout.addWidget(combo,1,1)
        layout.addWidget(combo_ex,0,1)
        layout.addWidget(hist_checkbox,2,1)
        layout.addWidget(ok_button,3,1)

        if d.exec_():
            return True
        else:
            return False

    def fiat_unit(self):
        return self.config.get("currency", "EUR")

    def add_fiat_edit(self):
        self.fiat_e = AmountEdit(self.fiat_unit)
        self.btc_e = self.win.amount_e
        grid = self.btc_e.parent()
        def fiat_changed():
            try:
                fiat_amount = Decimal(str(self.fiat_e.text()))
            except:
                self.btc_e.setText("")
                return
            exchange_rate = self.exchanger.exchange(Decimal("1.0"), self.fiat_unit())
            if exchange_rate is not None:
                btc_amount = fiat_amount/exchange_rate
                self.btc_e.setAmount(int(btc_amount*Decimal(100000000)))
        self.fiat_e.textEdited.connect(fiat_changed)
        def btc_changed():
            btc_amount = self.btc_e.get_amount()
            if btc_amount is None:
                self.fiat_e.setText("")
                return
            fiat_amount = self.exchanger.exchange(Decimal(btc_amount)/Decimal(100000000), self.fiat_unit())
            if fiat_amount is not None:
                self.fiat_e.setText("%.2f"%fiat_amount)
        self.btc_e.textEdited.connect(btc_changed)
        self.btc_e.frozen.connect(lambda: self.fiat_e.setFrozen(self.btc_e.isReadOnly()))
        self.win.send_grid.addWidget(self.fiat_e, 4, 3, Qt.AlignHCenter)<|MERGE_RESOLUTION|>--- conflicted
+++ resolved
@@ -9,17 +9,10 @@
 import time
 import re
 from decimal import Decimal
-<<<<<<< HEAD
-from electrum_ltc.plugins import BasePlugin
+from electrum_ltc.plugins import BasePlugin, hook
 from electrum_ltc.i18n import _
 from electrum_ltc_gui.qt.util import *
 from electrum_ltc_gui.qt.amountedit import AmountEdit
-=======
-from electrum.plugins import BasePlugin, hook
-from electrum.i18n import _
-from electrum_gui.qt.util import *
-from electrum_gui.qt.amountedit import AmountEdit
->>>>>>> 03e420b1
 
 
 EXCHANGES = ["Bit2C",
