--- conflicted
+++ resolved
@@ -345,7 +345,7 @@
             tx_list[tx_hash] = {'value': value, 'timestamp': timestamp, 'balance': balance}
 
         self.tx_list = tx_list
-        self.cur_exchange = self.config.get('use_exchange', "Blockchain")
+        self.cur_exchange = self.config.get('use_exchange', "BTC-e")
         threading.Thread(target=self.request_history_rates, args=()).start()
 
 
@@ -353,12 +353,6 @@
         return True
 
 
-<<<<<<< HEAD
-    @hook
-    def history_tab_update(self):
-        if self.config.get('history_rates', 'unchecked') == "checked":
-            cur_exchange = self.config.get('use_exchange', "BTC-e")
-=======
     def request_history_rates(self):
         if self.config.get('history_rates') != "checked":
             return
@@ -372,7 +366,6 @@
         maxtimestr = datetime.datetime.now().strftime('%Y-%m-%d')
 
         if self.cur_exchange == "CoinDesk":
->>>>>>> fde5dd57
             try:
                 self.resp_hist = self.exchanger.get_json('api.coindesk.com', "/v1/bpi/historical/close.json?start=" + mintimestr + "&end=" + maxtimestr)
             except Exception:
@@ -384,37 +377,21 @@
                 return
         elif self.cur_exchange == "BitcoinVenezuela":
             cur_currency = self.fiat_unit()
-            if cur_currency == "VEF":
+            if cur_currency in ("ARS", "EUR", "USD", "VEF"):
                 try:
-                    self.resp_hist = self.exchanger.get_json('api.bitcoinvenezuela.com', "/historical/index.php?coin=BTC")['VEF_BTC']
+                    self.resp_hist = self.exchanger.get_json('api.bitcoinvenezuela.com', "/historical/index.php?coin=LTC")[cur_currency + '_LTC']
                 except Exception:
                     return
-            elif cur_currency == "ARS":
+            else:
+                return
+        elif self.cur_exchange == "Kraken":
+            cur_currency = self.fiat_unit()
+            if cur_currency in ("EUR", "USD"):
                 try:
-                    self.resp_hist = self.exchanger.get_json('api.bitcoinvenezuela.com', "/historical/index.php?coin=BTC")['ARS_BTC']
+                    self.resp_hist = self.exchanger.get_json('api.kraken.com', "https://api.kraken.com/0/public/OHLC?pair=LTC"+cur_currency+"&interval=1440")['result']['XLTCZ'+cur_currency]
+                    self.resp_hist = dict([(t[0], t[4]) for t in self.resp_hist])
                 except Exception:
                     return
-<<<<<<< HEAD
-            elif cur_exchange == "BitcoinVenezuela":
-                cur_currency = self.fiat_unit()
-                if cur_currency in ("ARS", "EUR", "USD", "VEF"):
-                    try:
-                        resp_hist = self.exchanger.get_json('api.bitcoinvenezuela.com', "/historical/index.php?coin=LTC")[cur_currency + '_LTC']
-                    except Exception:
-                        return
-                else:
-                    return
-            elif cur_exchange == "Kraken":
-                cur_currency = self.fiat_unit()
-                if cur_currency in ("EUR", "USD"):
-                    try:
-                        resp_hist = self.exchanger.get_json('api.kraken.com', "https://api.kraken.com/0/public/OHLC?pair=LTC"+cur_currency+"&interval=1440")['result']['XLTCZ'+cur_currency]
-                        resp_hist = dict([(t[0], t[4]) for t in resp_hist])
-                    except Exception:
-                        return
-                else:
-                    return
-=======
             else:
                 return
 
@@ -426,7 +403,6 @@
             return
         if not self.resp_hist:
             return
->>>>>>> fde5dd57
 
         self.win.is_edit = True
         self.win.history_list.setColumnCount(6)
@@ -465,56 +441,13 @@
                     tx_fiat_val = "%.2f %s" % (Decimal(str(tx_info['value'])) / 100000000 * Decimal(num), cur_currency)
                 except KeyError:
                     tx_fiat_val = _("No data")
-
-<<<<<<< HEAD
-                    tx_info = {'timestamp':int(time.time()), 'value': v }
-                    pass
-                tx_time = int(tx_info['timestamp'])
-                if cur_exchange == "CoinDesk":
-                    tx_time_str = datetime.datetime.fromtimestamp(tx_time).strftime('%Y-%m-%d')
-                    try:
-                        tx_USD_val = "%.2f %s" % (Decimal(str(tx_info['value'])) / 100000000 * Decimal(resp_hist['bpi'][tx_time_str]), "USD")
-                    except KeyError:
-                        tx_USD_val = "%.2f %s" % (self.btc_rate * Decimal(str(tx_info['value']))/100000000 , "USD")
-                elif cur_exchange == "Winkdex":
-                    tx_time_str = datetime.datetime.fromtimestamp(tx_time).strftime('%Y-%m-%d') + "T16:00:00-04:00"
-                    try:
-                        tx_rate = resp_hist[[x['timestamp'] for x in resp_hist].index(tx_time_str)]['price']
-                        tx_USD_val = "%.2f %s" % (Decimal(tx_info['value']) / 100000000 * Decimal(tx_rate)/Decimal("100.0"), "USD")
-                    except ValueError:
-                        tx_USD_val = "%.2f %s" % (self.btc_rate * Decimal(tx_info['value'])/100000000 , "USD")
-                    except KeyError:
-                        tx_USD_val = _("No data")
-                elif cur_exchange == "BitcoinVenezuela":
-                    tx_time_str = datetime.datetime.fromtimestamp(tx_time).strftime('%Y-%m-%d')
-                    try:
-                        num = resp_hist[tx_time_str].replace(',','')
-                        tx_BTCVEN_val = "%.2f %s" % (Decimal(str(tx_info['value'])) / 100000000 * Decimal(num), cur_currency)
-                    except KeyError:
-                        tx_BTCVEN_val = _("No data")
-                elif cur_exchange == "Kraken":
-                    tx_day_time = int(tx_time / 86400) * 86400
-                    try:
-                        num = resp_hist[tx_day_time]
-                        tx_KRAKEN_val = "%.2f %s" % (Decimal(str(tx_info['value'])) / 100000000 * Decimal(num), cur_currency)
-                    except KeyError:
-                        tx_KRAKEN_val = _("No data")
-
-                if cur_exchange in ["CoinDesk", "Winkdex"]:
-                    item.setText(5, tx_USD_val)
-                elif cur_exchange == "BitcoinVenezuela":
-                    item.setText(5, tx_BTCVEN_val)
-                elif cur_exchange == "Kraken":
-                    item.setText(5, tx_KRAKEN_val)
-                if Decimal(str(tx_info['value'])) < 0:
-                    item.setForeground(5, QBrush(QColor("#BC1E1E")))
-
-            for i, width in enumerate(self.gui.main_window.column_widths['history']):
-                self.gui.main_window.history_list.setColumnWidth(i, width)
-            self.gui.main_window.history_list.setColumnWidth(4, 140)
-            self.gui.main_window.history_list.setColumnWidth(5, 120)
-            self.gui.main_window.is_edit = False
-=======
+            elif self.cur_exchange == "Kraken":
+                tx_day_time = int(tx_time / 86400) * 86400
+                try:
+                    num = self.resp_hist[tx_day_time]
+                    tx_fiat_val = "%.2f %s" % (Decimal(str(tx_info['value'])) / 100000000 * Decimal(num), cur_currency)
+                except KeyError:
+                    tx_fiat_val = _("No data")
             tx_fiat_val = " "*(12-len(tx_fiat_val)) + tx_fiat_val
             item.setText(5, tx_fiat_val)
             item.setFont(5, QFont(MONOSPACE_FONT))
@@ -526,7 +459,6 @@
         self.win.history_list.setColumnWidth(4, 140)
         self.win.history_list.setColumnWidth(5, 120)
         self.win.is_edit = False
->>>>>>> fde5dd57
 
 
     def settings_widget(self, window):
