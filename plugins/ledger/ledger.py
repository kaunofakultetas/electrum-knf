from binascii import unhexlify
from binascii import hexlify
from struct import pack,unpack
from sys import stderr
from time import sleep

import electrum_ltc as electrum
from electrum_ltc.bitcoin import EncodeBase58Check, DecodeBase58Check, public_key_to_bc_address, bc_address_to_hash_160, hash_160_to_bc_address
from electrum_ltc.i18n import _
from electrum_ltc.plugins import BasePlugin, hook
from electrum_ltc.transaction import deserialize
from electrum_ltc.wallet import BIP44_Wallet

from electrum_ltc.util import format_satoshis_plain, print_error, print_msg
import hashlib
import threading

def setAlternateCoinVersions(self, regular, p2sh):
    apdu = [ self.BTCHIP_CLA, 0x14, 0x00, 0x00, 0x02, regular, p2sh ]
    self.dongle.exchange(bytearray(apdu))

try:
    from btchip.btchipComm import getDongle, DongleWait
    from btchip.btchip import btchip
    from btchip.btchipUtils import compress_public_key,format_transaction, get_regular_input_script
    from btchip.bitcoinTransaction import bitcoinTransaction
    from btchip.btchipPersoWizard import StartBTChipPersoDialog
    from btchip.btchipFirmwareWizard import checkFirmware, updateFirmware
    from btchip.btchipException import BTChipException
    btchip.setAlternateCoinVersions = setAlternateCoinVersions
    BTCHIP = True
    BTCHIP_DEBUG = False
except ImportError:
    BTCHIP = False


class BTChipWallet(BIP44_Wallet):
    wallet_type = 'btchip'
    device = 'Ledger'
    restore_wallet_class = BIP44_Wallet

    def __init__(self, storage):
        BIP44_Wallet.__init__(self, storage)
        # Errors and other user interaction is done through the wallet's
        # handler.  The handler is per-window and preserved across
        # device reconnects
        self.handler = None
        self.force_watching_only = False

        self.device_checked = False
        self.signing = False

    def give_error(self, message, clear_client = False):
        print_error(message)
        if not self.signing:
            QMessageBox.warning(QDialog(), _('Warning'), _(message), _('OK'))
        else:
            self.signing = False
        if clear_client:
            self.plugin.client = None
            self.device_checked = False
        raise Exception(message)

    def get_action(self):
        pass

    def can_create_accounts(self):
        return False

    def can_change_password(self):
        return False

    def is_watching_only(self):
        assert not self.has_seed()
        return self.force_watching_only

    def address_id(self, address):
        # Strip the leading "m/"
        return BIP44_Wallet.address_id(self, address)[2:]

    def get_client(self, noPin=False):
<<<<<<< HEAD
        if not BTCHIP:
            self.give_error('please install github.com/btchip/btchip-python')

        aborted = False
        if not self.client or self.client.bad:
            try:
                d = getDongle(BTCHIP_DEBUG)
                self.client = btchip(d)
                self.client.handler = self.plugin.handler
                ver = self.client.getFirmwareVersion()
                firmware = ver['version'].split(".")
                self.canAlternateCoinVersions = (ver['specialVersion'] >= 0x20 and
                                                 map(int, firmware) >= [1, 0, 1])
                if not checkFirmware(firmware):
                    d.close()
                    try:
                        updateFirmware()
                    except Exception, e:
                        aborted = True
                        raise e
                    d = getDongle(BTCHIP_DEBUG)
                    self.client = btchip(d)
                try:
                    self.client.getOperationMode()
                except BTChipException, e:
                    if (e.sw == 0x6985):
                        d.close()
                        dialog = StartBTChipPersoDialog()
                        dialog.exec_()
                        # Then fetch the reference again  as it was invalidated
                        d = getDongle(BTCHIP_DEBUG)
                        self.client = btchip(d)
                    else:
                        raise e
                if not noPin:
                    # Immediately prompts for the PIN
                    remaining_attempts = self.client.getVerifyPinRemainingAttempts()
                    if remaining_attempts <> 1:
                        msg = "Enter your Ledger PIN - remaining attempts : " + str(remaining_attempts)
                    else:
                        msg = "Enter your Ledger PIN - WARNING : LAST ATTEMPT. If the PIN is not correct, the dongle will be wiped."
                    confirmed, p, pin = self.password_dialog(msg)
                    if not confirmed:
                        aborted = True
                        raise Exception('Aborted by user - please unplug the dongle and plug it again before retrying')
                    pin = pin.encode()
                    self.client.verifyPin(pin)
                    if self.canAlternateCoinVersions:
                        self.client.setAlternateCoinVersions(48, 5)

            except BTChipException, e:
                try:
                    self.client.dongle.close()
                except:
                    pass
                self.client = None
                if (e.sw == 0x6faa):
                    raise Exception("Dongle is temporarily locked - please unplug it and replug it again")
                if ((e.sw & 0xFFF0) == 0x63c0):
                    raise Exception("Invalid PIN - please unplug the dongle and plug it again before retrying")
                raise e
            except Exception, e:
                try:
                    self.client.dongle.close()
                except:
                    pass
                self.client = None
                if not aborted:
                    raise Exception("Could not connect to your Ledger wallet. Please verify access permissions, PIN, or unplug the dongle and plug it again")
                else:
                    raise e
            self.client.bad = False
            self.device_checked = False
            self.proper_device = False
        return self.client

    def derive_xkeys(self, root, derivation, password):
        derivation = derivation.replace(self.root_name,"44'/2'/")
=======
        return self.plugin.get_client(self, noPin=noPin)

    def derive_xkeys(self, root, derivation, password):
        derivation = '/'.join(derivation.split('/')[1:])
>>>>>>> d5aa6466
        xpub = self.get_public_key(derivation)
        return xpub, None

    def get_public_key(self, bip32_path):
        # bip32_path is of the form 44'/0'/1'
        # S-L-O-W - we don't handle the fingerprint directly, so compute
        # it manually from the previous node
        # This only happens once so it's bearable
        self.get_client() # prompt for the PIN before displaying the dialog if necessary
        self.handler.show_message("Computing master public key")
        try:
            splitPath = bip32_path.split('/')
            fingerprint = 0
            if len(splitPath) > 1:
                prevPath = "/".join(splitPath[0:len(splitPath) - 1])
                nodeData = self.get_client().getWalletPublicKey(prevPath)
                publicKey = compress_public_key(nodeData['publicKey'])
                h = hashlib.new('ripemd160')
                h.update(hashlib.sha256(publicKey).digest())
                fingerprint = unpack(">I", h.digest()[0:4])[0]
            nodeData = self.get_client().getWalletPublicKey(bip32_path)
            publicKey = compress_public_key(nodeData['publicKey'])
            depth = len(splitPath)
            lastChild = splitPath[len(splitPath) - 1].split('\'')
            if len(lastChild) == 1:
                childnum = int(lastChild[0])
            else:
                childnum = 0x80000000 | int(lastChild[0])
            xpub = "0488B21E".decode('hex') + chr(depth) + self.i4b(fingerprint) + self.i4b(childnum) + str(nodeData['chainCode']) + str(publicKey)
        except Exception, e:
            self.give_error(e, True)
        finally:
            self.handler.stop()

        return EncodeBase58Check(xpub)

    def i4b(self, x):
        return pack('>I', x)

    def decrypt_message(self, pubkey, message, password):
        self.give_error("Not supported")

    def sign_message(self, address, message, password):
        use2FA = False
        self.signing = True
        # prompt for the PIN before displaying the dialog if necessary
        client = self.get_client()
        if not self.check_proper_device():
            self.give_error('Wrong device or password')
        address_path = self.address_id(address)
        self.handler.show_message("Signing message ...")
        try:
            info = self.get_client().signMessagePrepare(address_path, message)
            pin = ""
            if info['confirmationNeeded']:
                # TODO : handle different confirmation types. For the time being only supports keyboard 2FA
                use2FA = True
                confirmed, p, pin = self.password_dialog()
                if not confirmed:
                    raise Exception('Aborted by user')
                pin = pin.encode()
                client.bad = True
                self.device_checked = False
                self.get_client(True)
            signature = self.get_client().signMessageSign(pin)
        except BTChipException, e:
            if e.sw == 0x6a80:
                self.give_error("Unfortunately, this message cannot be signed by the Ledger wallet. Only alphanumerical messages shorter than 140 characters are supported. Please remove any extra characters (tab, carriage return) and retry.")
            else:
                self.give_error(e, True)
        except Exception, e:
            self.give_error(e, True)
        finally:
            self.handler.stop()
        client.bad = use2FA
        self.signing = False

        # Parse the ASN.1 signature

        rLength = signature[3]
        r = signature[4 : 4 + rLength]
        sLength = signature[4 + rLength + 1]
        s = signature[4 + rLength + 2:]
        if rLength == 33:
            r = r[1:]
        if sLength == 33:
            s = s[1:]
        r = str(r)
        s = str(s)

        # And convert it
        return chr(27 + 4 + (signature[0] & 0x01)) + r + s

    def sign_transaction(self, tx, password):
        if tx.is_complete():
            return
        self.signing = True
        inputs = []
        inputsPaths = []
        pubKeys = []
        trustedInputs = []
        redeemScripts = []
        signatures = []
        preparedTrustedInputs = []
        changePath = ""
        changeAmount = None
        output = None
        outputAmount = None
        use2FA = False
        pin = ""
        rawTx = tx.serialize()
        # Fetch inputs of the transaction to sign
        for txinput in tx.inputs:
            if ('is_coinbase' in txinput and txinput['is_coinbase']):
                self.give_error("Coinbase not supported")     # should never happen
            inputs.append([ self.transactions[txinput['prevout_hash']].raw,
                             txinput['prevout_n'] ])
            address = txinput['address']
            inputsPaths.append(self.address_id(address))
            pubKeys.append(self.get_public_keys(address))

        # Recognize outputs - only one output and one change is authorized
        if len(tx.outputs) > 2: # should never happen
            self.give_error("Transaction with more than 2 outputs not supported")
        for type, address, amount in tx.outputs:
            assert type == 'address'
            if self.is_change(address):
                changePath = self.address_id(address)
                changeAmount = amount
            else:
                if output <> None: # should never happen
                    self.give_error("Multiple outputs with no change not supported")
                output = address
                if not self.canAlternateCoinVersions:
                    v, h = bc_address_to_hash_160(address)
                    if v == 48:
                        output = hash_160_to_bc_address(h, 0)
                outputAmount = amount

        self.get_client() # prompt for the PIN before displaying the dialog if necessary
        if not self.check_proper_device():
            self.give_error('Wrong device or password')

        self.handler.show_message("Signing Transaction ...")
        try:
            # Get trusted inputs from the original transactions
            for utxo in inputs:
                txtmp = bitcoinTransaction(bytearray(utxo[0].decode('hex')))
                trustedInputs.append(self.get_client().getTrustedInput(txtmp, utxo[1]))
                # TODO : Support P2SH later
                redeemScripts.append(txtmp.outputs[utxo[1]].script)
            # Sign all inputs
            firstTransaction = True
            inputIndex = 0
            while inputIndex < len(inputs):
                self.get_client().startUntrustedTransaction(firstTransaction, inputIndex,
                trustedInputs, redeemScripts[inputIndex])
                outputData = self.get_client().finalizeInput(output, format_satoshis_plain(outputAmount),
                format_satoshis_plain(self.get_tx_fee(tx)), changePath, bytearray(rawTx.decode('hex')))
                if firstTransaction:
                    transactionOutput = outputData['outputData']
                if outputData['confirmationNeeded']:
                    # TODO : handle different confirmation types. For the time being only supports keyboard 2FA
                    self.handler.stop()
                    if 'keycardData' in outputData:
                        pin2 = ""
                        for keycardIndex in range(len(outputData['keycardData'])):
                            msg = "Do not enter your device PIN here !\r\n\r\n" + \
                                "Your Ledger Wallet wants to talk to you and tell you a unique second factor code.\r\n" + \
                                "For this to work, please match the character between stars of the output address using your security card\r\n\r\n" + \
                                "Output address : "
                            for index in range(len(output)):
                                if index == outputData['keycardData'][keycardIndex]:
                                    msg = msg + "*" + output[index] + "*"
                                else:
                                    msg = msg + output[index]
                            msg = msg + "\r\n"
                            confirmed, p, pin = self.password_dialog(msg)
                            if not confirmed:
                                raise Exception('Aborted by user')
                            try:
                                pin2 = pin2 + chr(int(pin[0], 16))
                            except:
                                raise Exception('Invalid PIN character')
                        pin = pin2
                    else:
                        use2FA = True
                        confirmed, p, pin = self.password_dialog()
                        if not confirmed:
                            raise Exception('Aborted by user')
                        pin = pin.encode()
                        client.bad = True
                        self.device_checked = False
                        self.get_client(True)
                    self.handler.show_message("Signing ...")
                else:
                    # Sign input with the provided PIN
                    inputSignature = self.get_client().untrustedHashSign(inputsPaths[inputIndex],
                    pin)
                    inputSignature[0] = 0x30 # force for 1.4.9+
                    signatures.append(inputSignature)
                    inputIndex = inputIndex + 1
                firstTransaction = False
        except Exception, e:
            self.give_error(e, True)
        finally:
            self.handler.stop()

        # Reformat transaction
        inputIndex = 0
        while inputIndex < len(inputs):
            # TODO : Support P2SH later
            inputScript = get_regular_input_script(signatures[inputIndex], pubKeys[inputIndex][0].decode('hex'))
            preparedTrustedInputs.append([ trustedInputs[inputIndex]['value'], inputScript ])
            inputIndex = inputIndex + 1
        updatedTransaction = format_transaction(transactionOutput, preparedTrustedInputs)
        updatedTransaction = hexlify(updatedTransaction)
        tx.update(updatedTransaction)
        client.bad = use2FA
        self.signing = False

    def check_proper_device(self):
        pubKey = DecodeBase58Check(self.master_public_keys["x/0'"])[45:]
        if not self.device_checked:
            self.handler.show_message("Checking device")
            try:
                nodeData = self.get_client().getWalletPublicKey("44'/2'/0'")
            except Exception, e:
                self.give_error(e, True)
            finally:
                self.handler.stop()
            pubKeyDevice = compress_public_key(nodeData['publicKey'])
            self.device_checked = True
            if pubKey != pubKeyDevice:
                self.proper_device = False
            else:
                self.proper_device = True

        return self.proper_device

    def password_dialog(self, msg=None):
        if not msg:
            msg = _("Do not enter your device PIN here !\r\n\r\n" \
                    "Your Ledger Wallet wants to talk to you and tell you a unique second factor code.\r\n" \
                    "For this to work, please open a text editor (on a different computer / device if you believe this computer is compromised) and put your cursor into it, unplug your Ledger Wallet and plug it back in.\r\n" \
                    "It should show itself to your computer as a keyboard and output the second factor along with a summary of the transaction it is signing into the text-editor.\r\n\r\n" \
                    "Check that summary and then enter the second factor code here.\r\n" \
                    "Before clicking OK, re-plug the device once more (unplug it and plug it again if you read the second factor code on the same computer)")
        response = self.handler.prompt_auth(msg)
        if response is None:
            return False, None, None
        return True, response, response


class LedgerPlugin(BasePlugin):
    wallet_class = BTChipWallet

    def __init__(self, parent, config, name):
        BasePlugin.__init__(self, parent, config, name)
        self.wallet_class.plugin = self
        self.device = self.wallet_class.device
        self.client = None

    def is_enabled(self):
        return BTCHIP

    def btchip_is_connected(self, wallet):
        try:
            wallet.get_client().getFirmwareVersion()
        except:
            return False
        return True

    @staticmethod
    def is_valid_seed(seed):
        return True

    def on_restore_wallet(self, wallet, wizard):
        assert isinstance(wallet, self.wallet_class)

        msg = _("Enter the seed for your %s wallet:" % self.device)
        seed = wizard.request_seed(msg, is_valid = self.is_valid_seed)

        # Restored wallets are not hardware wallets
        wallet_class = self.wallet_class.restore_wallet_class
        wallet.storage.put('wallet_type', wallet_class.wallet_type)
        wallet = wallet_class(wallet.storage)

        # Ledger wallets don't use passphrases
        passphrase = unicode()
        password = wizard.request_password()
        wallet.add_seed(seed, password)
        wallet.add_xprv_from_seed(seed, 'x/', password, passphrase)
        wallet.create_hd_account(password)
        return wallet

    @hook
    def close_wallet(self, wallet):
        self.client = None

    def get_client(self, wallet, noPin=False):
        aborted = False
        client = self.client
        if not client or client.bad:
            try:
                d = getDongle(BTCHIP_DEBUG)
                client = btchip(d)
                firmware = client.getFirmwareVersion()['version'].split(".")
                if not checkFirmware(firmware):
                    d.close()
                    try:
                        updateFirmware()
                    except Exception, e:
                        aborted = True
                        raise e
                    d = getDongle(BTCHIP_DEBUG)
                    client = btchip(d)
                try:
                    client.getOperationMode()
                except BTChipException, e:
                    if (e.sw == 0x6985):
                        d.close()
                        dialog = StartBTChipPersoDialog()
                        dialog.exec_()
                        # Then fetch the reference again  as it was invalidated
                        d = getDongle(BTCHIP_DEBUG)
                        client = btchip(d)
                    else:
                        raise e
                if not noPin:
                    # Immediately prompts for the PIN
                    remaining_attempts = client.getVerifyPinRemainingAttempts()
                    if remaining_attempts <> 1:
                        msg = "Enter your Ledger PIN - remaining attempts : " + str(remaining_attempts)
                    else:
                        msg = "Enter your Ledger PIN - WARNING : LAST ATTEMPT. If the PIN is not correct, the dongle will be wiped."
                    confirmed, p, pin = wallet.password_dialog(msg)
                    if not confirmed:
                        aborted = True
                        raise Exception('Aborted by user - please unplug the dongle and plug it again before retrying')
                    pin = pin.encode()
                    client.verifyPin(pin)

            except BTChipException, e:
                try:
                    client.dongle.close()
                except:
                    pass
                client = None
                if (e.sw == 0x6faa):
                    raise Exception("Dongle is temporarily locked - please unplug it and replug it again")
                if ((e.sw & 0xFFF0) == 0x63c0):
                    raise Exception("Invalid PIN - please unplug the dongle and plug it again before retrying")
                raise e
            except Exception, e:
                try:
                    client.dongle.close()
                except:
                    pass
                client = None
                if not aborted:
                    raise Exception("Could not connect to your Ledger wallet. Please verify access permissions, PIN, or unplug the dongle and plug it again")
                else:
                    raise e
            client.bad = False
            wallet.device_checked = False
            wallet.proper_device = False
            self.client = client

        return self.client<|MERGE_RESOLUTION|>--- conflicted
+++ resolved
@@ -79,91 +79,10 @@
         return BIP44_Wallet.address_id(self, address)[2:]
 
     def get_client(self, noPin=False):
-<<<<<<< HEAD
-        if not BTCHIP:
-            self.give_error('please install github.com/btchip/btchip-python')
-
-        aborted = False
-        if not self.client or self.client.bad:
-            try:
-                d = getDongle(BTCHIP_DEBUG)
-                self.client = btchip(d)
-                self.client.handler = self.plugin.handler
-                ver = self.client.getFirmwareVersion()
-                firmware = ver['version'].split(".")
-                self.canAlternateCoinVersions = (ver['specialVersion'] >= 0x20 and
-                                                 map(int, firmware) >= [1, 0, 1])
-                if not checkFirmware(firmware):
-                    d.close()
-                    try:
-                        updateFirmware()
-                    except Exception, e:
-                        aborted = True
-                        raise e
-                    d = getDongle(BTCHIP_DEBUG)
-                    self.client = btchip(d)
-                try:
-                    self.client.getOperationMode()
-                except BTChipException, e:
-                    if (e.sw == 0x6985):
-                        d.close()
-                        dialog = StartBTChipPersoDialog()
-                        dialog.exec_()
-                        # Then fetch the reference again  as it was invalidated
-                        d = getDongle(BTCHIP_DEBUG)
-                        self.client = btchip(d)
-                    else:
-                        raise e
-                if not noPin:
-                    # Immediately prompts for the PIN
-                    remaining_attempts = self.client.getVerifyPinRemainingAttempts()
-                    if remaining_attempts <> 1:
-                        msg = "Enter your Ledger PIN - remaining attempts : " + str(remaining_attempts)
-                    else:
-                        msg = "Enter your Ledger PIN - WARNING : LAST ATTEMPT. If the PIN is not correct, the dongle will be wiped."
-                    confirmed, p, pin = self.password_dialog(msg)
-                    if not confirmed:
-                        aborted = True
-                        raise Exception('Aborted by user - please unplug the dongle and plug it again before retrying')
-                    pin = pin.encode()
-                    self.client.verifyPin(pin)
-                    if self.canAlternateCoinVersions:
-                        self.client.setAlternateCoinVersions(48, 5)
-
-            except BTChipException, e:
-                try:
-                    self.client.dongle.close()
-                except:
-                    pass
-                self.client = None
-                if (e.sw == 0x6faa):
-                    raise Exception("Dongle is temporarily locked - please unplug it and replug it again")
-                if ((e.sw & 0xFFF0) == 0x63c0):
-                    raise Exception("Invalid PIN - please unplug the dongle and plug it again before retrying")
-                raise e
-            except Exception, e:
-                try:
-                    self.client.dongle.close()
-                except:
-                    pass
-                self.client = None
-                if not aborted:
-                    raise Exception("Could not connect to your Ledger wallet. Please verify access permissions, PIN, or unplug the dongle and plug it again")
-                else:
-                    raise e
-            self.client.bad = False
-            self.device_checked = False
-            self.proper_device = False
-        return self.client
-
-    def derive_xkeys(self, root, derivation, password):
-        derivation = derivation.replace(self.root_name,"44'/2'/")
-=======
         return self.plugin.get_client(self, noPin=noPin)
 
     def derive_xkeys(self, root, derivation, password):
         derivation = '/'.join(derivation.split('/')[1:])
->>>>>>> d5aa6466
         xpub = self.get_public_key(derivation)
         return xpub, None
 
@@ -471,7 +390,10 @@
             try:
                 d = getDongle(BTCHIP_DEBUG)
                 client = btchip(d)
-                firmware = client.getFirmwareVersion()['version'].split(".")
+                ver = client.getFirmwareVersion()
+                firmware = ver['version'].split(".")
+                wallet.canAlternateCoinVersions = (ver['specialVersion'] >= 0x20 and
+                                                   map(int, firmware) >= [1, 0, 1])
                 if not checkFirmware(firmware):
                     d.close()
                     try:
@@ -506,6 +428,8 @@
                         raise Exception('Aborted by user - please unplug the dongle and plug it again before retrying')
                     pin = pin.encode()
                     client.verifyPin(pin)
+                    if wallet.canAlternateCoinVersions:
+                        client.setAlternateCoinVersions(48, 5)
 
             except BTChipException, e:
                 try:
