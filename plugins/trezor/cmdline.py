from trezor import TrezorPlugin
<<<<<<< HEAD
from electrum_ltc.util import print_msg
from electrum_ltc.plugins import hook
=======
from electrum.util import print_msg
>>>>>>> dbf154d5

class TrezorCmdLineHandler:

    def get_passphrase(self, msg):
        import getpass
        print_msg(msg)
        return getpass.getpass('')

    def get_pin(self, msg):
        t = { 'a':'7', 'b':'8', 'c':'9', 'd':'4', 'e':'5', 'f':'6', 'g':'1', 'h':'2', 'i':'3'}
        print_msg(msg)
        print_msg("a b c\nd e f\ng h i\n-----")
        o = raw_input()
        return ''.join(map(lambda x: t[x], o))

    def stop(self):
        pass

    def show_message(self, msg):
        print_msg(msg)


class Plugin(TrezorPlugin):
    handler = TrezorCmdLineHandler()<|MERGE_RESOLUTION|>--- conflicted
+++ resolved
@@ -1,10 +1,5 @@
 from trezor import TrezorPlugin
-<<<<<<< HEAD
 from electrum_ltc.util import print_msg
-from electrum_ltc.plugins import hook
-=======
-from electrum.util import print_msg
->>>>>>> dbf154d5
 
 class TrezorCmdLineHandler:
 
