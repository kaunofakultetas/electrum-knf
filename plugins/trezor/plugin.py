--- conflicted
+++ resolved
@@ -26,11 +26,7 @@
         self.derivation = storage.get('derivation')
 
     def get_derivation(self):
-<<<<<<< HEAD
-        return "m/44'/2'/%d'"%self.account_id
-=======
         return self.derivation
->>>>>>> 428bc539
 
     def get_client(self, force_pair=True):
         return self.plugin.get_client(self, force_pair)
