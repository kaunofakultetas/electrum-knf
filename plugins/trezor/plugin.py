import base64
import re
import threading

from binascii import hexlify, unhexlify
from functools import partial

<<<<<<< HEAD
from electrum_ltc.bitcoin import (bc_address_to_hash_160, xpub_from_pubkey,
=======
from electrum.util import bfh, bh2u
from electrum.bitcoin import (bc_address_to_hash_160, xpub_from_pubkey,
>>>>>>> fbe27fce
                              public_key_to_p2pkh, EncodeBase58Check,
                              TYPE_ADDRESS, TYPE_SCRIPT,
                              TESTNET, ADDRTYPE_P2PKH, ADDRTYPE_P2SH, ADDRTYPE_P2SH_ALT)
from electrum_ltc.i18n import _
from electrum_ltc.plugins import BasePlugin, hook
from electrum_ltc.transaction import deserialize, Transaction
from electrum_ltc.keystore import Hardware_KeyStore, is_xpubkey, parse_xpubkey

from ..hw_wallet import HW_PluginBase


# TREZOR initialization methods
TIM_NEW, TIM_RECOVER, TIM_MNEMONIC, TIM_PRIVKEY = range(0, 4)

class TrezorCompatibleKeyStore(Hardware_KeyStore):

    def get_derivation(self):
        return self.derivation

    def get_client(self, force_pair=True):
        return self.plugin.get_client(self, force_pair)

    def decrypt_message(self, sequence, message, password):
        raise RuntimeError(_('Electrum and %s encryption and decryption are currently incompatible') % self.device)
        client = self.get_client()
        address_path = self.get_derivation() + "/%d/%d"%sequence
        address_n = client.expand_path(address_path)
        payload = base64.b64decode(message)
        nonce, message, msg_hmac = payload[:33], payload[33:-8], payload[-8:]
        result = client.decrypt_message(address_n, nonce, message, msg_hmac)
        return result.message

    def sign_message(self, sequence, message, password):
        client = self.get_client()
        address_path = self.get_derivation() + "/%d/%d"%sequence
        address_n = client.expand_path(address_path)
        msg_sig = client.sign_message(self.plugin.get_coin_name(), address_n, message)
        return msg_sig.signature

    def sign_transaction(self, tx, password):
        if tx.is_complete():
            return
        # previous transactions used as inputs
        prev_tx = {}
        # path of the xpubs that are involved
        xpub_path = {}
        for txin in tx.inputs():
            pubkeys, x_pubkeys = tx.get_sorted_pubkeys(txin)
            tx_hash = txin['prevout_hash']
            prev_tx[tx_hash] = txin['prev_tx'] 
            for x_pubkey in x_pubkeys:
                if not is_xpubkey(x_pubkey):
                    continue
                xpub, s = parse_xpubkey(x_pubkey)
                if xpub == self.get_master_public_key():
                    xpub_path[xpub] = self.get_derivation()

        self.plugin.sign_transaction(self, tx, prev_tx, xpub_path)


class TrezorCompatiblePlugin(HW_PluginBase):
    # Derived classes provide:
    #
    #  class-static variables: client_class, firmware_URL, handler_class,
    #     libraries_available, libraries_URL, minimum_firmware,
    #     wallet_class, ckd_public, types, HidTransport

    MAX_LABEL_LEN = 32

    def __init__(self, parent, config, name):
        HW_PluginBase.__init__(self, parent, config, name)
        self.main_thread = threading.current_thread()
        # FIXME: move to base class when Ledger is fixed
        if self.libraries_available:
            self.device_manager().register_devices(self.DEVICE_IDS)

    def _try_hid(self, device):
        self.print_error("Trying to connect over USB...")
        if device.interface_number == 1:
            pair = [None, device.path]
        else:
            pair = [device.path, None]

        try:
            return self.hid_transport(pair)
        except BaseException as e:
            # see fdb810ba622dc7dbe1259cbafb5b28e19d2ab114
            # raise
            self.print_error("cannot connect at", device.path, str(e))
            return None
 
    def _try_bridge(self, device):
        self.print_error("Trying to connect over Trezor Bridge...")
        try:
            return self.bridge_transport({'path': hexlify(device.path)})
        except BaseException as e:
            self.print_error("cannot connect to bridge", str(e))
            return None

    def create_client(self, device, handler):
        # disable bridge because it seems to never returns if keepkey is plugged
        #transport = self._try_bridge(device) or self._try_hid(device)
        transport = self._try_hid(device)
        if not transport:
            self.print_error("cannot connect to device")
            return

        self.print_error("connected to device at", device.path)

        client = self.client_class(transport, handler, self)

        # Try a ping for device sanity
        try:
            client.ping('t')
        except BaseException as e:
            self.print_error("ping failed", str(e))
            return None

        if not client.atleast_version(*self.minimum_firmware):
            msg = (_('Outdated %s firmware for device labelled %s. Please '
                     'download the updated firmware from %s') %
                   (self.device, client.label(), self.firmware_URL))
            self.print_error(msg)
            handler.show_error(msg)
            return None

        return client

    def get_client(self, keystore, force_pair=True):
        # All client interaction should not be in the main GUI thread
        assert self.main_thread != threading.current_thread()
        devmgr = self.device_manager()
        handler = keystore.handler
        with devmgr.hid_lock:
            client = devmgr.client_for_keystore(self, handler, keystore, force_pair)
        # returns the client for a given keystore. can use xpub
        if client:
            client.used()
        return client

    def get_coin_name(self):
        return "Testnet" if TESTNET else "Litecoin"

    def initialize_device(self, device_id, wizard, handler):
        # Initialization method
        msg = _("Choose how you want to initialize your %s.\n\n"
                "The first two methods are secure as no secret information "
                "is entered into your computer.\n\n"
                "For the last two methods you input secrets on your keyboard "
                "and upload them to your %s, and so you should "
                "only do those on a computer you know to be trustworthy "
                "and free of malware."
        ) % (self.device, self.device)
        choices = [
            # Must be short as QT doesn't word-wrap radio button text
            (TIM_NEW, _("Let the device generate a completely new seed randomly")),
            (TIM_RECOVER, _("Recover from a seed you have previously written down")),
            (TIM_MNEMONIC, _("Upload a BIP39 mnemonic to generate the seed")),
            (TIM_PRIVKEY, _("Upload a master private key"))
        ]
        def f(method):
            import threading
            settings = self.request_trezor_init_settings(wizard, method, self.device)
            t = threading.Thread(target = self._initialize_device, args=(settings, method, device_id, wizard, handler))
            t.setDaemon(True)
            t.start()
            wizard.loop.exec_()
        wizard.choice_dialog(title=_('Initialize Device'), message=msg, choices=choices, run_next=f)

    def _initialize_device(self, settings, method, device_id, wizard, handler):
        item, label, pin_protection, passphrase_protection = settings

        if method == TIM_RECOVER and self.device == 'TREZOR':
            # Warn user about firmware lameness
            handler.show_error(_(
                "You will be asked to enter 24 words regardless of your "
                "seed's actual length.  If you enter a word incorrectly or "
                "misspell it, you cannot change it or go back - you will need "
                "to start again from the beginning.\n\nSo please enter "
                "the words carefully!"))

        language = 'english'
        devmgr = self.device_manager()
        client = devmgr.client_by_id(device_id)

        if method == TIM_NEW:
            strength = 64 * (item + 2)  # 128, 192 or 256
            u2f_counter = 0
            skip_backup = False
            client.reset_device(True, strength, passphrase_protection,
                                pin_protection, label, language,
                                u2f_counter, skip_backup)
        elif method == TIM_RECOVER:
            word_count = 6 * (item + 2)  # 12, 18 or 24
            client.step = 0
            client.recovery_device(word_count, passphrase_protection,
                                       pin_protection, label, language)
        elif method == TIM_MNEMONIC:
            pin = pin_protection  # It's the pin, not a boolean
            client.load_device_by_mnemonic(str(item), pin,
                                           passphrase_protection,
                                           label, language)
        else:
            pin = pin_protection  # It's the pin, not a boolean
            client.load_device_by_xprv(item, pin, passphrase_protection,
                                       label, language)
        wizard.loop.exit(0)

    def setup_device(self, device_info, wizard):
        '''Called when creating a new wallet.  Select the device to use.  If
        the device is uninitialized, go through the intialization
        process.'''
        devmgr = self.device_manager()
        device_id = device_info.device.id_
        client = devmgr.client_by_id(device_id)
        # fixme: we should use: client.handler = wizard
        client.handler = self.create_handler(wizard)
        if not device_info.initialized:
            self.initialize_device(device_id, wizard, client.handler)
        client.get_xpub('m')
        client.used()

    def get_xpub(self, device_id, derivation, wizard):
        devmgr = self.device_manager()
        client = devmgr.client_by_id(device_id)
        client.handler = wizard
        xpub = client.get_xpub(derivation)
        client.used()
        return xpub

    def sign_transaction(self, keystore, tx, prev_tx, xpub_path):
        self.prev_tx = prev_tx
        self.xpub_path = xpub_path
        client = self.get_client(keystore)
        inputs = self.tx_inputs(tx, True)
        outputs = self.tx_outputs(keystore.get_derivation(), tx)
        signed_tx = client.sign_tx(self.get_coin_name(), inputs, outputs, lock_time=tx.locktime)[1]
        raw = bh2u(signed_tx)
        tx.update_signatures(raw)

    def show_address(self, wallet, address):
        client = self.get_client(wallet.keystore)
        if not client.atleast_version(1, 3):
            keystore.handler.show_error(_("Your device firmware is too old"))
            return
        change, index = wallet.get_address_index(address)
        derivation = wallet.keystore.derivation
        address_path = "%s/%d/%d"%(derivation, change, index)
        address_n = client.expand_path(address_path)
        client.get_address(self.get_coin_name(), address_n, True)

    def tx_inputs(self, tx, for_sig=False):
        inputs = []
        for txin in tx.inputs():
            txinputtype = self.types.TxInputType()
            if txin['type'] == 'coinbase':
                prev_hash = "\0"*32
                prev_index = 0xffffffff  # signed int -1
            else:
                if for_sig:
                    x_pubkeys = txin['x_pubkeys']
                    if len(x_pubkeys) == 1:
                        x_pubkey = x_pubkeys[0]
                        xpub, s = parse_xpubkey(x_pubkey)
                        xpub_n = self.client_class.expand_path(self.xpub_path[xpub])
                        txinputtype.address_n.extend(xpub_n + s)
                    else:
                        def f(x_pubkey):
                            if is_xpubkey(x_pubkey):
                                xpub, s = parse_xpubkey(x_pubkey)
                            else:
                                xpub = xpub_from_pubkey(0, bfh(x_pubkey))
                                s = []
                            node = self.ckd_public.deserialize(xpub)
                            return self.types.HDNodePathType(node=node, address_n=s)
                        pubkeys = map(f, x_pubkeys)
                        multisig = self.types.MultisigRedeemScriptType(
                            pubkeys=pubkeys,
                            signatures=map(lambda x: bfh(x)[:-1] if x else b'', txin.get('signatures')),
                            m=txin.get('num_sig'),
                        )
                        txinputtype = self.types.TxInputType(
                            script_type=self.types.SPENDMULTISIG,
                            multisig=multisig
                        )
                        # find which key is mine
                        for x_pubkey in x_pubkeys:
                            if is_xpubkey(x_pubkey):
                                xpub, s = parse_xpubkey(x_pubkey)
                                if xpub in self.xpub_path:
                                    xpub_n = self.client_class.expand_path(self.xpub_path[xpub])
                                    txinputtype.address_n.extend(xpub_n + s)
                                    break

                prev_hash = unhexlify(txin['prevout_hash'])
                prev_index = txin['prevout_n']

            txinputtype.prev_hash = prev_hash
            txinputtype.prev_index = prev_index

            if 'scriptSig' in txin:
                script_sig = bfh(txin['scriptSig'])
                txinputtype.script_sig = script_sig

            txinputtype.sequence = txin.get('sequence', 0xffffffff - 1)

            inputs.append(txinputtype)

        return inputs

    def tx_outputs(self, derivation, tx):
        outputs = []
        has_change = False

        for _type, address, amount in tx.outputs():
            info = tx.output_info.get(address)
            if info is not None and not has_change:
                has_change = True # no more than one change address
                addrtype, hash_160 = bc_address_to_hash_160(address)
                index, xpubs, m = info
                if addrtype == ADDRTYPE_P2PKH:
                    address_n = self.client_class.expand_path(derivation + "/%d/%d"%index)
                    txoutputtype = self.types.TxOutputType(
                        amount = amount,
                        script_type = self.types.PAYTOADDRESS,
                        address_n = address_n,
                    )
                elif addrtype in [ADDRTYPE_P2SH, ADDRTYPE_P2SH_ALT]:
                    address_n = self.client_class.expand_path("/%d/%d"%index)
                    nodes = map(self.ckd_public.deserialize, xpubs)
                    pubkeys = [ self.types.HDNodePathType(node=node, address_n=address_n) for node in nodes]
                    multisig = self.types.MultisigRedeemScriptType(
                        pubkeys = pubkeys,
                        signatures = [b''] * len(pubkeys),
                        m = m)
                    txoutputtype = self.types.TxOutputType(
                        multisig = multisig,
                        amount = amount,
                        address_n = self.client_class.expand_path(derivation + "/%d/%d"%index),
                        script_type = self.types.PAYTOMULTISIG)
            else:
                txoutputtype = self.types.TxOutputType()
                txoutputtype.amount = amount
                if _type == TYPE_SCRIPT:
                    txoutputtype.script_type = self.types.PAYTOOPRETURN
                    txoutputtype.op_return_data = address[2:]
                elif _type == TYPE_ADDRESS:
                    addrtype, hash_160 = bc_address_to_hash_160(address)
                    if addrtype == ADDRTYPE_P2PKH:
                        txoutputtype.script_type = self.types.PAYTOADDRESS
                    elif addrtype in [ADDRTYPE_P2SH, ADDRTYPE_P2SH_ALT]:
                        txoutputtype.script_type = self.types.PAYTOSCRIPTHASH
                    else:
                        raise BaseException('addrtype')
                    txoutputtype.address = address

            outputs.append(txoutputtype)

        return outputs

    def electrum_tx_to_txtype(self, tx):
        t = self.types.TransactionType()
        d = deserialize(tx.raw)
        t.version = d['version']
        t.lock_time = d['lockTime']
        inputs = self.tx_inputs(tx)
        t.inputs.extend(inputs)
        for vout in d['outputs']:
            o = t.bin_outputs.add()
            o.amount = vout['value']
            o.script_pubkey = bfh(vout['scriptPubKey'])
        return t

    # This function is called from the trezor libraries (via tx_api)
    def get_tx(self, tx_hash):
        tx = self.prev_tx[tx_hash]
        return self.electrum_tx_to_txtype(tx)<|MERGE_RESOLUTION|>--- conflicted
+++ resolved
@@ -5,15 +5,11 @@
 from binascii import hexlify, unhexlify
 from functools import partial
 
-<<<<<<< HEAD
+from electrum_ltc.util import bfh, bh2u
 from electrum_ltc.bitcoin import (bc_address_to_hash_160, xpub_from_pubkey,
-=======
-from electrum.util import bfh, bh2u
-from electrum.bitcoin import (bc_address_to_hash_160, xpub_from_pubkey,
->>>>>>> fbe27fce
-                              public_key_to_p2pkh, EncodeBase58Check,
-                              TYPE_ADDRESS, TYPE_SCRIPT,
-                              TESTNET, ADDRTYPE_P2PKH, ADDRTYPE_P2SH, ADDRTYPE_P2SH_ALT)
+                                  public_key_to_p2pkh, EncodeBase58Check,
+                                  TYPE_ADDRESS, TYPE_SCRIPT,
+                                  TESTNET, ADDRTYPE_P2PKH, ADDRTYPE_P2SH, ADDRTYPE_P2SH_ALT)
 from electrum_ltc.i18n import _
 from electrum_ltc.plugins import BasePlugin, hook
 from electrum_ltc.transaction import deserialize, Transaction
