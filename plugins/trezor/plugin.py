--- conflicted
+++ resolved
@@ -2,25 +2,13 @@
 
 from binascii import hexlify, unhexlify
 
-<<<<<<< HEAD
 from electrum_ltc.util import bfh, bh2u
-from electrum_ltc.bitcoin import (is_segwit_address, b58_address_to_hash160, xpub_from_pubkey,
-                                  public_key_to_p2pkh, EncodeBase58Check,
-                                  TYPE_ADDRESS, TYPE_SCRIPT,
-                                  NetworkConstants)
+from electrum_ltc.bitcoin import (b58_address_to_hash160, xpub_from_pubkey,
+                                  TYPE_ADDRESS, TYPE_SCRIPT, NetworkConstants)
 from electrum_ltc.i18n import _
-from electrum_ltc.plugins import BasePlugin, hook
-from electrum_ltc.transaction import deserialize, Transaction
+from electrum_ltc.plugins import BasePlugin
+from electrum_ltc.transaction import deserialize
 from electrum_ltc.keystore import Hardware_KeyStore, is_xpubkey, parse_xpubkey
-=======
-from electrum.util import bfh, bh2u
-from electrum.bitcoin import (b58_address_to_hash160, xpub_from_pubkey,
-                              TYPE_ADDRESS, TYPE_SCRIPT, NetworkConstants)
-from electrum.i18n import _
-from electrum.plugins import BasePlugin
-from electrum.transaction import deserialize
-from electrum.keystore import Hardware_KeyStore, is_xpubkey, parse_xpubkey
->>>>>>> 580f2da1
 
 from ..hw_wallet import HW_PluginBase
 
