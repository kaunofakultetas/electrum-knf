--- conflicted
+++ resolved
@@ -333,17 +333,6 @@
         constants.set_regtest()
     elif config.get('simnet'):
         constants.set_simnet()
-<<<<<<< HEAD
-    elif config.get('lightning') and not config.get('reckless'):
-        raise Exception('lightning option not available on mainnet')
-
-    if config.get('lightning'):
-        from electrum_ltc.ecc_fast import is_using_fast_ecc
-        if not is_using_fast_ecc():
-            raise Exception('libsecp256k1 library not available. '
-                            'Verifying Lightning channels is too computationally expensive without libsecp256k1, aborting.')
-=======
->>>>>>> b86b3ec1
 
     cmdname = config.get('cmd')
 
