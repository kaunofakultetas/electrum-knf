--- conflicted
+++ resolved
@@ -36,13 +36,8 @@
         else:
             usr_share = os.path.expanduser('~/.local/share')
     data_files += [
-<<<<<<< HEAD
         (os.path.join(usr_share, 'applications/'), ['electrum-ltc.desktop']),
-        (os.path.join(usr_share, 'pixmaps/'), ['icons/electrum-ltc.png'])
-=======
-        (os.path.join(usr_share, 'applications/'), ['electrum.desktop']),
-        (os.path.join(usr_share, icons_dirname), ['icons/electrum.png'])
->>>>>>> 858a3957
+        (os.path.join(usr_share, icons_dirname), ['icons/electrum-ltc.png'])
     ]
 
 setup(
