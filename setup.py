--- conflicted
+++ resolved
@@ -35,14 +35,9 @@
 if platform.system() in ['Linux', 'FreeBSD', 'DragonFly']:
     # note: we can't use absolute paths here. see #7787
     data_files += [
-<<<<<<< HEAD
-        (os.path.join(usr_share, 'applications/'), ['electrum-ltc.desktop']),
-        (os.path.join(usr_share, icons_dirname), ['electrum_ltc/gui/icons/electrum-ltc.png']),
-=======
-        (os.path.join('share', 'applications'),               ['electrum.desktop']),
-        (os.path.join('share', 'pixmaps'),                    ['electrum/gui/icons/electrum.png']),
-        (os.path.join('share', 'icons/hicolor/128x128/apps'), ['electrum/gui/icons/electrum.png']),
->>>>>>> 9e0a0af8
+        (os.path.join('share', 'applications'),               ['electrum-ltc.desktop']),
+        (os.path.join('share', 'pixmaps'),                    ['electrum_ltc/gui/icons/electrum-ltc.png']),
+        (os.path.join('share', 'icons/hicolor/128x128/apps'), ['electrum_ltc/gui/icons/electrum-ltc.png']),
     ]
 
 extras_require = {
@@ -65,21 +60,9 @@
     python_requires='>={}'.format(MIN_PYTHON_VERSION),
     install_requires=requirements,
     extras_require=extras_require,
-<<<<<<< HEAD
-    packages=[
-        'electrum_ltc',
-        'electrum_ltc.qrreader',
-        'electrum_ltc.gui',
-        'electrum_ltc.gui.qt',
-        'electrum_ltc.gui.qt.qrreader',
-        'electrum_ltc.gui.qt.qrreader.qtmultimedia',
-        'electrum_ltc.plugins',
-    ] + [('electrum_ltc.plugins.'+pkg) for pkg in find_packages('electrum_ltc/plugins')],
-=======
-    packages=(['electrum',]
-              + [('electrum.'+pkg) for pkg in
-                 find_packages('electrum', exclude=["tests", "gui.kivy", "gui.kivy.*"])]),
->>>>>>> 9e0a0af8
+    packages=(['electrum_ltc',]
+              + [('electrum_ltc.'+pkg) for pkg in
+                 find_packages('electrum_ltc', exclude=["tests", "gui.kivy", "gui.kivy.*"])]),
     package_dir={
         'electrum_ltc': 'electrum_ltc'
     },
