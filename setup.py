#!/usr/bin/env python3

# python setup.py sdist --format=zip,gztar

from setuptools import setup
import os
import sys
import platform
import imp
import argparse

with open('contrib/requirements/requirements.txt') as f:
    requirements = f.read().splitlines()

with open('contrib/requirements/requirements-hw.txt') as f:
    requirements_hw = f.read().splitlines()

version = imp.load_source('version', 'electrum/version.py')

if sys.version_info[:3] < (3, 4, 0):
    sys.exit("Error: Electrum requires Python version >= 3.4.0...")

data_files = []

if platform.system() in ['Linux', 'FreeBSD', 'DragonFly']:
    parser = argparse.ArgumentParser()
    parser.add_argument('--root=', dest='root_path', metavar='dir', default='/')
    opts, _ = parser.parse_known_args(sys.argv[1:])
    usr_share = os.path.join(sys.prefix, "share")
    icons_dirname = 'pixmaps'
    if not os.access(opts.root_path + usr_share, os.W_OK) and \
       not os.access(opts.root_path, os.W_OK):
        icons_dirname = 'icons'
        if 'XDG_DATA_HOME' in os.environ.keys():
            usr_share = os.environ['XDG_DATA_HOME']
        else:
            usr_share = os.path.expanduser('~/.local/share')
    data_files += [
        (os.path.join(usr_share, 'applications/'), ['electrum-ltc.desktop']),
        (os.path.join(usr_share, icons_dirname), ['icons/electrum-ltc.png'])
    ]

extras_require = {
    'hardware': requirements_hw,
    'fast': ['pycryptodomex', 'scrypt>=0.6.0'],
    ':python_version < "3.5"': ['typing>=3.0.0'],
}
extras_require['full'] = extras_require['hardware'] + extras_require['fast']


setup(
    name="Electrum-LTC",
    version=version.ELECTRUM_VERSION,
    install_requires=requirements,
    extras_require=extras_require,
    packages=[
<<<<<<< HEAD
        'electrum_ltc',
        'electrum_ltc_gui',
        'electrum_ltc_gui.qt',
        'electrum_ltc_plugins',
        'electrum_ltc_plugins.audio_modem',
        'electrum_ltc_plugins.cosigner_pool',
        'electrum_ltc_plugins.email_requests',
        'electrum_ltc_plugins.hw_wallet',
        'electrum_ltc_plugins.keepkey',
        'electrum_ltc_plugins.labels',
        'electrum_ltc_plugins.ledger',
        'electrum_ltc_plugins.revealer',
        'electrum_ltc_plugins.trezor',
        'electrum_ltc_plugins.digitalbitbox',
        'electrum_ltc_plugins.virtualkeyboard',
    ],
    package_dir={
        'electrum_ltc': 'lib',
        'electrum_ltc_gui': 'gui',
        'electrum_ltc_plugins': 'plugins',
    },
    package_data={
        '': ['*.txt', '*.json', '*.ttf', '*.otf'],
        'electrum_ltc': [
            'wordlist/*.txt',
            'locale/*/LC_MESSAGES/electrum.mo',
        ],
    },
    scripts=['electrum-ltc'],
=======
        'electrum',
        'electrum.gui',
        'electrum.gui.qt',
        'electrum.plugins',
        'electrum.plugins.audio_modem',
        'electrum.plugins.cosigner_pool',
        'electrum.plugins.email_requests',
        'electrum.plugins.greenaddress_instant',
        'electrum.plugins.hw_wallet',
        'electrum.plugins.keepkey',
        'electrum.plugins.labels',
        'electrum.plugins.ledger',
        'electrum.plugins.revealer',
        'electrum.plugins.trezor',
        'electrum.plugins.digitalbitbox',
        'electrum.plugins.trustedcoin',
        'electrum.plugins.virtualkeyboard',
    ],
    package_dir={
        'electrum': 'electrum'
    },
    package_data={
        '': ['*.txt', '*.json', '*.ttf', '*.otf'],
        'electrum': [
            'electrum/wordlist/*.txt',
            'electrum/locale/*/LC_MESSAGES/electrum.mo',
        ],
    },
    scripts=['electrum/electrum'],
>>>>>>> 87f6aa09
    data_files=data_files,
    description="Lightweight Litecoin Wallet",
    author="Thomas Voegtlin",
    author_email="thomasv@electrum.org",
    license="MIT Licence",
    url="http://electrum-ltc.org",
    long_description="""Lightweight Litecoin Wallet"""
)<|MERGE_RESOLUTION|>--- conflicted
+++ resolved
@@ -15,7 +15,7 @@
 with open('contrib/requirements/requirements-hw.txt') as f:
     requirements_hw = f.read().splitlines()
 
-version = imp.load_source('version', 'electrum/version.py')
+version = imp.load_source('version', 'electrum_ltc/version.py')
 
 if sys.version_info[:3] < (3, 4, 0):
     sys.exit("Error: Electrum requires Python version >= 3.4.0...")
@@ -54,67 +54,33 @@
     install_requires=requirements,
     extras_require=extras_require,
     packages=[
-<<<<<<< HEAD
         'electrum_ltc',
-        'electrum_ltc_gui',
-        'electrum_ltc_gui.qt',
-        'electrum_ltc_plugins',
-        'electrum_ltc_plugins.audio_modem',
-        'electrum_ltc_plugins.cosigner_pool',
-        'electrum_ltc_plugins.email_requests',
-        'electrum_ltc_plugins.hw_wallet',
-        'electrum_ltc_plugins.keepkey',
-        'electrum_ltc_plugins.labels',
-        'electrum_ltc_plugins.ledger',
-        'electrum_ltc_plugins.revealer',
-        'electrum_ltc_plugins.trezor',
-        'electrum_ltc_plugins.digitalbitbox',
-        'electrum_ltc_plugins.virtualkeyboard',
+        'electrum_ltc.gui',
+        'electrum_ltc.gui.qt',
+        'electrum_ltc.plugins',
+        'electrum_ltc.plugins.audio_modem',
+        'electrum_ltc.plugins.cosigner_pool',
+        'electrum_ltc.plugins.email_requests',
+        'electrum_ltc.plugins.hw_wallet',
+        'electrum_ltc.plugins.keepkey',
+        'electrum_ltc.plugins.labels',
+        'electrum_ltc.plugins.ledger',
+        'electrum_ltc.plugins.revealer',
+        'electrum_ltc.plugins.trezor',
+        'electrum_ltc.plugins.digitalbitbox',
+        'electrum_ltc.plugins.virtualkeyboard',
     ],
     package_dir={
-        'electrum_ltc': 'lib',
-        'electrum_ltc_gui': 'gui',
-        'electrum_ltc_plugins': 'plugins',
+        'electrum_ltc': 'electrum_ltc'
     },
     package_data={
         '': ['*.txt', '*.json', '*.ttf', '*.otf'],
         'electrum_ltc': [
-            'wordlist/*.txt',
-            'locale/*/LC_MESSAGES/electrum.mo',
+            'electrum_ltc/wordlist/*.txt',
+            'electrum_ltc/locale/*/LC_MESSAGES/electrum.mo',
         ],
     },
-    scripts=['electrum-ltc'],
-=======
-        'electrum',
-        'electrum.gui',
-        'electrum.gui.qt',
-        'electrum.plugins',
-        'electrum.plugins.audio_modem',
-        'electrum.plugins.cosigner_pool',
-        'electrum.plugins.email_requests',
-        'electrum.plugins.greenaddress_instant',
-        'electrum.plugins.hw_wallet',
-        'electrum.plugins.keepkey',
-        'electrum.plugins.labels',
-        'electrum.plugins.ledger',
-        'electrum.plugins.revealer',
-        'electrum.plugins.trezor',
-        'electrum.plugins.digitalbitbox',
-        'electrum.plugins.trustedcoin',
-        'electrum.plugins.virtualkeyboard',
-    ],
-    package_dir={
-        'electrum': 'electrum'
-    },
-    package_data={
-        '': ['*.txt', '*.json', '*.ttf', '*.otf'],
-        'electrum': [
-            'electrum/wordlist/*.txt',
-            'electrum/locale/*/LC_MESSAGES/electrum.mo',
-        ],
-    },
-    scripts=['electrum/electrum'],
->>>>>>> 87f6aa09
+    scripts=['electrum_ltc/electrum-ltc'],
     data_files=data_files,
     description="Lightweight Litecoin Wallet",
     author="Thomas Voegtlin",
